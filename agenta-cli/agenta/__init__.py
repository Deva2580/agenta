<<<<<<< HEAD
from . import sdk
from . import config
from .sdk import post, ingest, app
=======
from .sdk.agenta_decorator import app, entrypoint
from .sdk.context import get_contexts, save_context
>>>>>>> 5e653e1c
from .sdk.types import (
    Context,
    DictInput,
    FloatParam,
    InFile,
    IntParam,
    MultipleChoiceParam,
    TextParam,
)
from .sdk.utils.preinit import PreInitObject
from .sdk.agenta_init import Config, AgentaSetup, init

config = PreInitObject("agenta.config", Config)
setup = PreInitObject("agenta.setup", AgentaSetup)<|MERGE_RESOLUTION|>--- conflicted
+++ resolved
@@ -1,11 +1,5 @@
-<<<<<<< HEAD
-from . import sdk
-from . import config
-from .sdk import post, ingest, app
-=======
 from .sdk.agenta_decorator import app, entrypoint
 from .sdk.context import get_contexts, save_context
->>>>>>> 5e653e1c
 from .sdk.types import (
     Context,
     DictInput,
