import os
from pathlib import Path
<<<<<<< HEAD
from typing import List, Optional, Dict
=======
from typing import List, Dict, Any
>>>>>>> 5e653e1c

import requests
<<<<<<< HEAD
from agenta.client.api_models import AppVariant, Image
=======
from agenta.client.api_models import AppVariant, Image, VariantConfigPayload
from docker.models.images import Image as DockerImage
>>>>>>> 5e653e1c
from requests.exceptions import RequestException

BACKEND_URL_SUFFIX = os.environ["BACKEND_URL_SUFFIX"]


class APIRequestError(Exception):
    """Exception to be raised when an API request fails."""


<<<<<<< HEAD
def get_app_by_name(app_name: str, host: str) -> str:
    """Get app by its name on the server.
=======
def add_variant_to_server(
    app_name: str,
    variant_name: str,
    base_name: str,
    config_name: str,
    image: Image,
    host: str,
):
    """Adds a variant to the server.
>>>>>>> 5e653e1c

    Args:
        app_name (str): Name of the app
        host (str): Hostname of the server
    """
<<<<<<< HEAD

    response = requests.get(
        f"{host}/{BACKEND_URL_SUFFIX}/apps/?app_name={app_name}/",
=======
    app_variant: AppVariant = AppVariant(
        app_name=app_name,
        variant_name=variant_name,
        base_name=base_name,
        config_name=config_name,
    )
    response = requests.post(
        f"{host}/{BACKEND_URL_SUFFIX}/app_variant/add/from_image/",
        json={"app_variant": app_variant.dict(), "image": image.dict()},
>>>>>>> 5e653e1c
        timeout=600,
    )
    if response.status_code != 200:
        error_message = response.json()
        raise APIRequestError(
            f"Request to get app failed with status code {response.status_code} and error message: {error_message}."
        )
    return response.json()["app_id"]


<<<<<<< HEAD
def create_new_app(app_name: str, host: str) -> str:
    """Creates new app on the server.
=======
def start_variant(
    app_name: str, variant_name: str, base_name: str, config_name: str, host: str
) -> str:
    """Starts a container with the variant an expose its endpoint

    Arguments:
        app_name --
        variant_name -- _description_
>>>>>>> 5e653e1c

    Args:
        app_name (str): Name of the app
        host (str): Hostname of the server
    """
<<<<<<< HEAD

    response = requests.post(
        f"{host}/{BACKEND_URL_SUFFIX}/apps/",
        json={"app_name": app_name},
=======
    app_variant: AppVariant = AppVariant(
        app_name=app_name,
        variant_name=variant_name,
        base_name=base_name,
        config_name=config_name,
    )
    response = requests.post(
        f"{host}/{BACKEND_URL_SUFFIX}/app_variant/start/",
        json={"app_variant": app_variant.dict()},
>>>>>>> 5e653e1c
        timeout=600,
    )
    if response.status_code != 200:
        error_message = response.json()
        raise APIRequestError(
            f"Request to create new app failed with status code {response.status_code} and error message: {error_message}."
        )
    return response.json()["app_id"]


def add_variant_to_server(app_id: str, base_name: str, image: Image, host: str) -> Dict:
    """
    Adds a variant to the server.

    Args:
        app_id (str): The ID of the app to add the variant to.
        variant_name (str): The name of the variant to add.
        image (Image): The image to use for the variant.
        host (str): The host URL of the server.

    Returns:
        dict: The JSON response from the server.
    Raises:
        APIRequestError: If the request to the server fails.
    """
    variant_name = f"{base_name.lower()}.default"
    payload = {
        "variant_name": variant_name,
        "base_name": base_name.lower(),
        "config_name": "default",
        "docker_id": image.docker_id,
        "tags": image.tags,
    }
    response = requests.post(
        f"{host}/{BACKEND_URL_SUFFIX}/apps/{app_id}/variant/from-image/",
        json=payload,
        timeout=600,
    )
    if response.status_code != 200:
        error_message = response.json()
        raise APIRequestError(
            f"Request to app_variant endpoint failed with status code {response.status_code} and error message: {error_message}."
        )
    return response.json()


def start_variant(
    variant_id: str, host: str, env_vars: Optional[Dict[str, str]] = None
) -> str:
    """
    Starts or stops a container with the given variant and exposes its endpoint.

    Args:
        variant_id (str): The ID of the variant.
        host (str): The host URL.
        env_vars (Optional[Dict[str, str]]): Optional environment variables to inject into the container.

    Returns:
        str: The endpoint of the container.

    Raises:
        APIRequestError: If the API request fails.
    """
    payload = {}
    payload["action"] = {"action": "START"}
    if env_vars:
        payload["env_vars"] = {"env_vars": env_vars}

    try:
        response = requests.put(
            f"{host}/{BACKEND_URL_SUFFIX}/variants/{variant_id}/",
            json=payload,
            timeout=600,
        )
        if response.status_code == 404:
            raise APIRequestError(
                f"404: Variant with ID {variant_id} does not exist on the server."
            )
        elif response.status_code != 200:
            error_message = response.text
            raise APIRequestError(
                f"Request to start variant endpoint failed with status code {response.status_code} and error message: {error_message}."
            )
        return response.json().get("uri", "")

    except RequestException as e:
        raise APIRequestError(f"An error occurred while making the request: {e}")


def list_variants(app_id: str, host: str) -> List[AppVariant]:
    """
    Returns a list of AppVariant objects for a given app_id and host.

    Args:
        app_id (str): The ID of the app to retrieve variants for.
        host (str): The URL of the host to make the request to.

    Returns:
        List[AppVariant]: A list of AppVariant objects for the given app_id and host.
    """
    response = requests.get(
        f"{host}/{BACKEND_URL_SUFFIX}/apps/{app_id}/variants/",
        timeout=600,
    )

    # Check for successful request
    if response.status_code != 200:
        error_message = response.json()
        raise APIRequestError(
            f"Request to apps endpoint failed with status code {response.status_code} and error message: {error_message}."
        )
    app_variants = response.json()
    return [AppVariant(**variant) for variant in app_variants]


def remove_variant(variant_id: str, host: str):
    """
    Sends a DELETE request to the Agenta backend to remove a variant with the given ID.

    Args:
        variant_id (str): The ID of the variant to be removed.
        host (str): The URL of the Agenta backend.

    Raises:
        APIRequestError: If the request to the remove_variant endpoint fails.

    Returns:
        None
    """
    response = requests.delete(
        f"{host}/{BACKEND_URL_SUFFIX}/variants/{variant_id}",
        headers={"Content-Type": "application/json"},
        timeout=600,
    )

    # Check for successful request
    if response.status_code != 200:
        error_message = response.json()
        raise APIRequestError(
            f"Request to remove_variant endpoint failed with status code {response.status_code} and error message: {error_message}"
        )


<<<<<<< HEAD
def update_variant_image(variant_id: str, image: Image, host: str):
    """
    Update the image of a variant with the given ID.

    Args:
        variant_id (str): The ID of the variant to update.
        image (Image): The new image to set for the variant.
        host (str): The URL of the host to send the request to.

    Raises:
        APIRequestError: If the request to update the variant fails.
=======
def update_variant_image(
    app_name: str,
    variant_name: str,
    base_name: str,
    config_name: str,
    image: Image,
    host: str,
):
    """Adds a variant to the server.
>>>>>>> 5e653e1c

    Returns:
        None
    """
<<<<<<< HEAD
=======
    app_variant: AppVariant = AppVariant(
        app_name=app_name,
        variant_name=variant_name,
        base_name=base_name,
        config_name=config_name,
    )
>>>>>>> 5e653e1c
    response = requests.put(
        f"{host}/{BACKEND_URL_SUFFIX}/variants/{variant_id}/image/",
        json=image.dict(),
        timeout=600,
    )
    if response.status_code != 200:
        error_message = response.json()
        raise APIRequestError(
            f"Request to update app_variant failed with status code {response.status_code} and error message: {error_message}."
        )


<<<<<<< HEAD
def send_docker_tar(app_id: str, base_name: str, tar_path: Path, host: str) -> Image:
    """
    Sends a Docker tar file to the specified host to build an image for the given app ID and variant name.

    Args:
        app_id (str): The ID of the app.
        base_name (str): The name of the codebase.
        tar_path (Path): The path to the Docker tar file.
        host (str): The URL of the host to send the request to.

    Returns:
        Image: The built Docker image.

    Raises:
        Exception: If the response status code is 500, indicating that serving the variant failed.
    """
    with tar_path.open("rb") as tar_file:
        response = requests.post(
            f"{host}/{BACKEND_URL_SUFFIX}/containers/build_image/?app_id={app_id}&base_name={base_name}",
=======
def send_docker_tar(app_name: str, base_name: str, tar_path: Path, host: str) -> Image:
    with tar_path.open("rb") as tar_file:
        response = requests.post(
            f"{host}/{BACKEND_URL_SUFFIX}/containers/build_image/?app_name={app_name}&base_name={base_name}",
>>>>>>> 5e653e1c
            files={
                "tar_file": tar_file,
            },
            timeout=1200,
        )

    if response.status_code == 500:
        response_error = response.json()
        error_msg = "Serving the variant failed.\n"
        error_msg += f"Log: {response_error}\n"
        error_msg += "Here's how you may be able to solve the issue:\n"
        error_msg += "- First, make sure that the requirements.txt file has all the dependencies that you need.\n"
        error_msg += "- Second, check the Docker logs for the backend image to see the error when running the Docker container."
        raise Exception(error_msg)

    response.raise_for_status()
    image = Image.parse_obj(response.json())
    return image


def save_variant_config(
    app_name: str,
    base_name: str,
    config_name: str,
    parameters: Dict[str, Any],
    overwrite: bool,
    host: str,
) -> None:
    """
    Save or update a variant configuration to the server.

    Args:
        variant_config (VariantConfigPayload): Pydantic model containing the variant configuration.
        host (str): The server host URL.
        session_token (str): The session token.

    Raises:
        APIRequestError: If the API request fails.
    """
    if host is None:
        raise ValueError("The 'host' is not specified in save_variant_config")

    headers = {
        "Content-Type": "application/json",
    }
    variant_config = VariantConfigPayload(
        app_name=app_name,
        base_name=base_name,
        config_name=config_name,
        parameters=parameters,
        overwrite=overwrite,
    )
    try:
        response = requests.post(
            f"{host}/{BACKEND_URL_SUFFIX}/app_variant/config/",
            json=variant_config.dict(),
            headers=headers,
            timeout=600,
        )
        request = f"POST {host}/{BACKEND_URL_SUFFIX}/app_variant/config/ {variant_config.dict()}"

        # Check for successful request
        if response.status_code != 200:
            error_message = response.json().get("detail", "Unknown error")
            raise APIRequestError(
                f"Request {request} to save_variant_config endpoint failed with status code {response.status_code}. Error message: {error_message}"
            )
    except RequestException as e:
        raise APIRequestError(f"Request failed: {str(e)}")


def fetch_variant_config(
    app_name: str,
    base_name: str,
    host: str,
    config_name: str = None,
    environment_name: str = None,
) -> Dict[str, Any]:
    """
    Fetch a variant configuration from the server.

    Args:
        app_name (str): Name of the app.
        variant_name (str): Name of the variant.
        base_name (str): Base name for the configuration.
        config_name (str): Configuration name.
        session_token (str): The session token.
        host (str): The server host URL.

    Raises:
        APIRequestError: If the API request fails.

    Returns:
        dict: The requested variant configuration.
    """

    if host is None:
        raise ValueError("The 'host' is not specified in fetch_variant_config")

    headers = {
        "Content-Type": "application/json",
    }

    try:
        response = requests.get(
            f"{host}/{BACKEND_URL_SUFFIX}/app_variant/config/",
            params={
                "app_name": app_name,
                "base_name": base_name,
                "config_name": config_name,
                "environment_name": environment_name,
            },
            headers=headers,
            timeout=600,
        )

        request = f"GET {host}/{BACKEND_URL_SUFFIX}/app_variant/config/ {app_name} {base_name} {config_name} {environment_name}"

        # Check for successful request
        if response.status_code != 200:
            error_message = response.json().get("detail", "Unknown error")
            raise APIRequestError(
                f"Request {request} to fetch_variant_config endpoint failed with status code {response.status_code}. Error message: {error_message}"
            )

        return response.json()

    except RequestException as e:
        raise APIRequestError(f"Request failed: {str(e)}")<|MERGE_RESOLUTION|>--- conflicted
+++ resolved
@@ -1,18 +1,9 @@
 import os
 from pathlib import Path
-<<<<<<< HEAD
 from typing import List, Optional, Dict
-=======
-from typing import List, Dict, Any
->>>>>>> 5e653e1c
 
 import requests
-<<<<<<< HEAD
 from agenta.client.api_models import AppVariant, Image
-=======
-from agenta.client.api_models import AppVariant, Image, VariantConfigPayload
-from docker.models.images import Image as DockerImage
->>>>>>> 5e653e1c
 from requests.exceptions import RequestException
 
 BACKEND_URL_SUFFIX = os.environ["BACKEND_URL_SUFFIX"]
@@ -22,40 +13,16 @@
     """Exception to be raised when an API request fails."""
 
 
-<<<<<<< HEAD
 def get_app_by_name(app_name: str, host: str) -> str:
     """Get app by its name on the server.
-=======
-def add_variant_to_server(
-    app_name: str,
-    variant_name: str,
-    base_name: str,
-    config_name: str,
-    image: Image,
-    host: str,
-):
-    """Adds a variant to the server.
->>>>>>> 5e653e1c
 
     Args:
         app_name (str): Name of the app
         host (str): Hostname of the server
     """
-<<<<<<< HEAD
 
     response = requests.get(
         f"{host}/{BACKEND_URL_SUFFIX}/apps/?app_name={app_name}/",
-=======
-    app_variant: AppVariant = AppVariant(
-        app_name=app_name,
-        variant_name=variant_name,
-        base_name=base_name,
-        config_name=config_name,
-    )
-    response = requests.post(
-        f"{host}/{BACKEND_URL_SUFFIX}/app_variant/add/from_image/",
-        json={"app_variant": app_variant.dict(), "image": image.dict()},
->>>>>>> 5e653e1c
         timeout=600,
     )
     if response.status_code != 200:
@@ -66,40 +33,17 @@
     return response.json()["app_id"]
 
 
-<<<<<<< HEAD
 def create_new_app(app_name: str, host: str) -> str:
     """Creates new app on the server.
-=======
-def start_variant(
-    app_name: str, variant_name: str, base_name: str, config_name: str, host: str
-) -> str:
-    """Starts a container with the variant an expose its endpoint
-
-    Arguments:
-        app_name --
-        variant_name -- _description_
->>>>>>> 5e653e1c
 
     Args:
         app_name (str): Name of the app
         host (str): Hostname of the server
     """
-<<<<<<< HEAD
 
     response = requests.post(
         f"{host}/{BACKEND_URL_SUFFIX}/apps/",
         json={"app_name": app_name},
-=======
-    app_variant: AppVariant = AppVariant(
-        app_name=app_name,
-        variant_name=variant_name,
-        base_name=base_name,
-        config_name=config_name,
-    )
-    response = requests.post(
-        f"{host}/{BACKEND_URL_SUFFIX}/app_variant/start/",
-        json={"app_variant": app_variant.dict()},
->>>>>>> 5e653e1c
         timeout=600,
     )
     if response.status_code != 200:
@@ -243,7 +187,6 @@
         )
 
 
-<<<<<<< HEAD
 def update_variant_image(variant_id: str, image: Image, host: str):
     """
     Update the image of a variant with the given ID.
@@ -255,30 +198,10 @@
 
     Raises:
         APIRequestError: If the request to update the variant fails.
-=======
-def update_variant_image(
-    app_name: str,
-    variant_name: str,
-    base_name: str,
-    config_name: str,
-    image: Image,
-    host: str,
-):
-    """Adds a variant to the server.
->>>>>>> 5e653e1c
 
     Returns:
         None
     """
-<<<<<<< HEAD
-=======
-    app_variant: AppVariant = AppVariant(
-        app_name=app_name,
-        variant_name=variant_name,
-        base_name=base_name,
-        config_name=config_name,
-    )
->>>>>>> 5e653e1c
     response = requests.put(
         f"{host}/{BACKEND_URL_SUFFIX}/variants/{variant_id}/image/",
         json=image.dict(),
@@ -291,7 +214,6 @@
         )
 
 
-<<<<<<< HEAD
 def send_docker_tar(app_id: str, base_name: str, tar_path: Path, host: str) -> Image:
     """
     Sends a Docker tar file to the specified host to build an image for the given app ID and variant name.
@@ -311,12 +233,6 @@
     with tar_path.open("rb") as tar_file:
         response = requests.post(
             f"{host}/{BACKEND_URL_SUFFIX}/containers/build_image/?app_id={app_id}&base_name={base_name}",
-=======
-def send_docker_tar(app_name: str, base_name: str, tar_path: Path, host: str) -> Image:
-    with tar_path.open("rb") as tar_file:
-        response = requests.post(
-            f"{host}/{BACKEND_URL_SUFFIX}/containers/build_image/?app_name={app_name}&base_name={base_name}",
->>>>>>> 5e653e1c
             files={
                 "tar_file": tar_file,
             },
@@ -337,112 +253,112 @@
     return image
 
 
-def save_variant_config(
-    app_name: str,
-    base_name: str,
-    config_name: str,
-    parameters: Dict[str, Any],
-    overwrite: bool,
-    host: str,
-) -> None:
-    """
-    Save or update a variant configuration to the server.
-
-    Args:
-        variant_config (VariantConfigPayload): Pydantic model containing the variant configuration.
-        host (str): The server host URL.
-        session_token (str): The session token.
-
-    Raises:
-        APIRequestError: If the API request fails.
-    """
-    if host is None:
-        raise ValueError("The 'host' is not specified in save_variant_config")
-
-    headers = {
-        "Content-Type": "application/json",
-    }
-    variant_config = VariantConfigPayload(
-        app_name=app_name,
-        base_name=base_name,
-        config_name=config_name,
-        parameters=parameters,
-        overwrite=overwrite,
-    )
-    try:
-        response = requests.post(
-            f"{host}/{BACKEND_URL_SUFFIX}/app_variant/config/",
-            json=variant_config.dict(),
-            headers=headers,
-            timeout=600,
-        )
-        request = f"POST {host}/{BACKEND_URL_SUFFIX}/app_variant/config/ {variant_config.dict()}"
-
-        # Check for successful request
-        if response.status_code != 200:
-            error_message = response.json().get("detail", "Unknown error")
-            raise APIRequestError(
-                f"Request {request} to save_variant_config endpoint failed with status code {response.status_code}. Error message: {error_message}"
-            )
-    except RequestException as e:
-        raise APIRequestError(f"Request failed: {str(e)}")
-
-
-def fetch_variant_config(
-    app_name: str,
-    base_name: str,
-    host: str,
-    config_name: str = None,
-    environment_name: str = None,
-) -> Dict[str, Any]:
-    """
-    Fetch a variant configuration from the server.
-
-    Args:
-        app_name (str): Name of the app.
-        variant_name (str): Name of the variant.
-        base_name (str): Base name for the configuration.
-        config_name (str): Configuration name.
-        session_token (str): The session token.
-        host (str): The server host URL.
-
-    Raises:
-        APIRequestError: If the API request fails.
-
-    Returns:
-        dict: The requested variant configuration.
-    """
-
-    if host is None:
-        raise ValueError("The 'host' is not specified in fetch_variant_config")
-
-    headers = {
-        "Content-Type": "application/json",
-    }
-
-    try:
-        response = requests.get(
-            f"{host}/{BACKEND_URL_SUFFIX}/app_variant/config/",
-            params={
-                "app_name": app_name,
-                "base_name": base_name,
-                "config_name": config_name,
-                "environment_name": environment_name,
-            },
-            headers=headers,
-            timeout=600,
-        )
-
-        request = f"GET {host}/{BACKEND_URL_SUFFIX}/app_variant/config/ {app_name} {base_name} {config_name} {environment_name}"
-
-        # Check for successful request
-        if response.status_code != 200:
-            error_message = response.json().get("detail", "Unknown error")
-            raise APIRequestError(
-                f"Request {request} to fetch_variant_config endpoint failed with status code {response.status_code}. Error message: {error_message}"
-            )
-
-        return response.json()
-
-    except RequestException as e:
-        raise APIRequestError(f"Request failed: {str(e)}")+# def save_variant_config(
+#     app_name: str,
+#     base_name: str,
+#     config_name: str,
+#     parameters: Dict[str, Any],
+#     overwrite: bool,
+#     host: str,
+# ) -> None:
+#     """
+#     Save or update a variant configuration to the server.
+
+#     Args:
+#         variant_config (VariantConfigPayload): Pydantic model containing the variant configuration.
+#         host (str): The server host URL.
+#         session_token (str): The session token.
+
+#     Raises:
+#         APIRequestError: If the API request fails.
+#     """
+#     if host is None:
+#         raise ValueError("The 'host' is not specified in save_variant_config")
+
+#     headers = {
+#         "Content-Type": "application/json",
+#     }
+#     variant_config = VariantConfigPayload(
+#         app_name=app_name,
+#         base_name=base_name,
+#         config_name=config_name,
+#         parameters=parameters,
+#         overwrite=overwrite,
+#     )
+#     try:
+#         response = requests.post(
+#             f"{host}/{BACKEND_URL_SUFFIX}/app_variant/config/",
+#             json=variant_config.dict(),
+#             headers=headers,
+#             timeout=600,
+#         )
+#         request = f"POST {host}/{BACKEND_URL_SUFFIX}/app_variant/config/ {variant_config.dict()}"
+
+#         # Check for successful request
+#         if response.status_code != 200:
+#             error_message = response.json().get("detail", "Unknown error")
+#             raise APIRequestError(
+#                 f"Request {request} to save_variant_config endpoint failed with status code {response.status_code}. Error message: {error_message}"
+#             )
+#     except RequestException as e:
+#         raise APIRequestError(f"Request failed: {str(e)}")
+
+
+# def fetch_variant_config(
+#     app_name: str,
+#     base_name: str,
+#     host: str,
+#     config_name: str = None,
+#     environment_name: str = None,
+# ) -> Dict[str, Any]:
+#     """
+#     Fetch a variant configuration from the server.
+
+#     Args:
+#         app_name (str): Name of the app.
+#         variant_name (str): Name of the variant.
+#         base_name (str): Base name for the configuration.
+#         config_name (str): Configuration name.
+#         session_token (str): The session token.
+#         host (str): The server host URL.
+
+#     Raises:
+#         APIRequestError: If the API request fails.
+
+#     Returns:
+#         dict: The requested variant configuration.
+#     """
+
+#     if host is None:
+#         raise ValueError("The 'host' is not specified in fetch_variant_config")
+
+#     headers = {
+#         "Content-Type": "application/json",
+#     }
+
+#     try:
+#         response = requests.get(
+#             f"{host}/{BACKEND_URL_SUFFIX}/app_variant/config/",
+#             params={
+#                 "app_name": app_name,
+#                 "base_name": base_name,
+#                 "config_name": config_name,
+#                 "environment_name": environment_name,
+#             },
+#             headers=headers,
+#             timeout=600,
+#         )
+
+#         request = f"GET {host}/{BACKEND_URL_SUFFIX}/app_variant/config/ {app_name} {base_name} {config_name} {environment_name}"
+
+#         # Check for successful request
+#         if response.status_code != 200:
+#             error_message = response.json().get("detail", "Unknown error")
+#             raise APIRequestError(
+#                 f"Request {request} to fetch_variant_config endpoint failed with status code {response.status_code}. Error message: {error_message}"
+#             )
+
+#         return response.json()
+
+#     except RequestException as e:
+#         raise APIRequestError(f"Request failed: {str(e)}")