{
    "name": "dashboard",
    "version": "0.1.0",
    "private": true,
    "scripts": {
        "dev": "next dev",
        "build": "next build",
        "start": "next start",
        "lint": "next lint",
        "cypress:open": "cypress open",
        "cypress:run": "cypress run",
        "test": "cypress run",
        "format": "prettier --check",
        "format-fix": "prettier --write ."
    },
    "dependencies": {
        "@ant-design/colors": "^7.0.0",
        "@ant-design/icons": "^5.0.1",
        "@heroicons/react": "^2.0.17",
        "@mdx-js/loader": "^2.3.0",
        "@mdx-js/react": "^2.3.0",
        "@next/mdx": "^13.4.13",
        "@types/mdx": "^2.0.6",
        "@types/node": "18.16.3",
        "@types/react": "18.2.0",
        "@types/react-dom": "18.2.1",
        "ag-grid-community": "^30.0.6",
        "ag-grid-react": "^30.0.3",
        "antd": "^5.4.7",
        "autoprefixer": "10.4.14",
        "axios": "^1.4.0",
        "classnames": "^2.3.2",
        "eslint": "8.39.0",
        "eslint-config-next": "13.3.4",
        "js-beautify": "^1.14.8",
        "next": "13.3.4",
        "nextjs-cors": "^2.1.2",
        "postcss": "8.4.23",
        "react": "18.2.0",
        "react-dom": "18.2.0",
        "react-jss": "^10.10.0",
        "react-markdown": "^8.0.7",
        "react-syntax-highlighter": "^15.5.0",
<<<<<<< HEAD
        "supertokens-auth-react": "^0.33.1",
        "supertokens-node": "^15.0.4",
        "supertokens-web-js": "^0.7.2",
=======
        "react-youtube": "^10.1.0",
>>>>>>> 2d31173a
        "swr": "^2.1.5",
        "typescript": "5.0.4",
        "usehooks-ts": "^2.9.1"
    },
    "devDependencies": {
        "cypress": "^12.11.0",
        "eslint-config-prettier": "^8.8.0",
        "node-mocks-http": "^1.12.2",
        "prettier": "^3.0.0"
    }
}<|MERGE_RESOLUTION|>--- conflicted
+++ resolved
@@ -41,13 +41,10 @@
         "react-jss": "^10.10.0",
         "react-markdown": "^8.0.7",
         "react-syntax-highlighter": "^15.5.0",
-<<<<<<< HEAD
         "supertokens-auth-react": "^0.33.1",
         "supertokens-node": "^15.0.4",
         "supertokens-web-js": "^0.7.2",
-=======
         "react-youtube": "^10.1.0",
->>>>>>> 2d31173a
         "swr": "^2.1.5",
         "typescript": "5.0.4",
         "usehooks-ts": "^2.9.1"
