{
    "name": "dashboard",
    "version": "0.1.0",
    "private": true,
    "scripts": {
        "dev": "next dev",
        "build": "next build",
        "start": "next start",
        "lint": "next lint",
        "cypress:open": "cypress open",
        "cypress:run": "cypress run",
        "test": "cypress run",
        "format": "prettier --check",
        "format-fix": "prettier --write .",
        "types:check": "tsc",
        "types:watch": "tsc -w"
    },
    "dependencies": {
        "@ant-design/colors": "^7.0.0",
        "@ant-design/icons": "^5.0.1",
        "@heroicons/react": "^2.0.17",
        "@mdx-js/loader": "^2.3.0",
        "@mdx-js/react": "^2.3.0",
        "@next/mdx": "^13.4.13",
        "@types/mdx": "^2.0.6",
        "@types/react-dom": "18.2.1",
        "ag-grid-community": "^30.0.6",
        "ag-grid-react": "^30.0.3",
        "antd": "^5.4.7",
        "autoprefixer": "10.4.14",
        "axios": "^1.4.0",
        "classnames": "^2.3.2",
        "eslint": "8.39.0",
        "eslint-config-next": "13.3.4",
        "js-beautify": "^1.14.8",
        "next": "13.3.4",
        "postcss": "8.4.23",
        "react": "18.2.0",
        "react-dom": "18.2.0",
        "react-error-boundary": "^4.0.11",
        "react-jss": "^10.10.0",
        "react-markdown": "^8.0.7",
        "react-syntax-highlighter": "^15.5.0",
        "react-youtube": "^10.1.0",
        "swr": "^2.1.5",
        "typescript": "5.0.4",
        "usehooks-ts": "^2.9.1"
    },
    "devDependencies": {
<<<<<<< HEAD
        "@types/node": "18.16.3",
        "@types/react": "18.2.0",
=======
        "@types/js-beautify": "^1.14.0",
        "@types/react-syntax-highlighter": "^15.5.7",
>>>>>>> df5ab561
        "cypress": "^12.11.0",
        "eslint-config-prettier": "^8.8.0",
        "node-mocks-http": "^1.12.2",
        "prettier": "^3.0.0"
    }
}<|MERGE_RESOLUTION|>--- conflicted
+++ resolved
@@ -47,13 +47,8 @@
         "usehooks-ts": "^2.9.1"
     },
     "devDependencies": {
-<<<<<<< HEAD
-        "@types/node": "18.16.3",
-        "@types/react": "18.2.0",
-=======
         "@types/js-beautify": "^1.14.0",
         "@types/react-syntax-highlighter": "^15.5.7",
->>>>>>> df5ab561
         "cypress": "^12.11.0",
         "eslint-config-prettier": "^8.8.0",
         "node-mocks-http": "^1.12.2",
