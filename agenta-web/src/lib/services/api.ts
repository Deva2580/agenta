import useSWR from "swr"
import axios from "@/lib//helpers/axiosConfig"
import {parseOpenApiSchema} from "@/lib/helpers/openapi_parser"
import {
    Variant,
    Parameter,
    EvaluationResponseType,
    Evaluation,
    AppTemplate,
    GenericObject,
    TemplateImage,
    Environment,
    CreateCustomEvaluation,
    ExecuteCustomEvalCode,
    ListAppsItem,
    AICritiqueCreate,
    UserOwnOrg,
} from "@/lib/Types"
import {
    fromEvaluationResponseToEvaluation,
    fromEvaluationScenarioResponseToEvaluationScenario,
} from "../transformers"
import {EvaluationFlow, EvaluationType} from "../enums"
import {delay} from "../helpers/utils"
import {useAppContext} from "@/contexts/app.context"
import {useEffect} from "react"
/**
 * Raw interface for the parameters parsed from the openapi.json
 */

const fetcher = (url: string) => axios.get(url).then((res) => res.data)

export async function fetchVariants(
    appId: string,
    ignoreAxiosError: boolean = false,
): Promise<Variant[]> {
    const response = await axios.get(
        `${process.env.NEXT_PUBLIC_AGENTA_API_URL}/api/apps/${appId}/variants/`,
        {_ignoreError: ignoreAxiosError} as any,
    )

    if (response.data && Array.isArray(response.data) && response.data.length > 0) {
        return response.data.map((variant: Record<string, any>) => {
            let v: Variant = {
                variantName: variant.variant_name,
                templateVariantName: variant.previous_variant_name,
                persistent: true,
                parameters: variant.parameters,
                previousVariantName: variant.previous_variant_name || null,
<<<<<<< HEAD
                variantId: variant.variant_id,
                baseId: variant.base_id,
                baseName: variant.base_name,
                configId: variant.config_id,
                configName: variant.config_name,
=======
                baseName: variant.base_name || null,
                configName: variant.config_name || null,
>>>>>>> 5e653e1c
            }
            return v
        })
    }

    return []
}

export function restartAppVariantContainer(variantId: string) {
    return axios.post(
        `${process.env.NEXT_PUBLIC_AGENTA_API_URL}/api/containers/restart_container/`,
        {variant_id: variantId},
    )
}

/**
 * Calls the variant endpoint with the input parameters and the optional parameters and returns the response.
 * @param inputParametersDict A dictionary of the input parameters to be passed to the variant endpoint
 * @param inputParamDefinition A list of the parameters that are defined in the openapi.json (these are only part of the input params, the rest is defined by the user in the optparms)
 * @param optionalParameters The optional parameters (prompt, models, AND DICTINPUTS WHICH ARE TO BE USED TO ADD INPUTS )
 * @param URIPath
 * @returns
 */
export async function callVariant(
    inputParametersDict: Record<string, string>,
    inputParamDefinition: Parameter[],
    optionalParameters: Parameter[],
    URIPath: string,
) {
    // Separate input parameters into two dictionaries based on the 'input' property
    const mainInputParams: Record<string, string> = {} // Parameters with input = true
    const secondaryInputParams: Record<string, string> = {} // Parameters with input = false
    for (let key of Object.keys(inputParametersDict)) {
        const paramDefinition = inputParamDefinition.find((param) => param.name === key)

        // If parameter definition is found and its 'input' property is false,
        // then it goes to 'secondaryInputParams', otherwise to 'mainInputParams'
        if (paramDefinition && !paramDefinition.input) {
            secondaryInputParams[key] = inputParametersDict[key]
        } else {
            mainInputParams[key] = inputParametersDict[key]
        }
    }

    optionalParameters = optionalParameters || []

    const optParams = optionalParameters
        .filter((param) => param.default)
        .filter((param) => param.type !== "object") // remove dics from optional parameters
        .reduce((acc: any, param) => {
            acc[param.name] = param.default
            return acc
        }, {})
    const requestBody = {
        ["inputs"]: secondaryInputParams,
        ...mainInputParams,
        ...optParams,
    }

    let splittedURIPath = URIPath.split("/")
    const appContainerURIPath = await getAppContainerURL(
        splittedURIPath[0],
        undefined,
        splittedURIPath[1],
    )

    return axios
        .post(
            `${process.env.NEXT_PUBLIC_AGENTA_API_URL}${appContainerURIPath}/generate`,
            requestBody,
        )
        .then((res) => {
            return res.data
        })
}

/**
 * Parses the openapi.json from a variant and returns the parameters as an array of objects.
 * @param app
 * @param variantName
 * @returns
 */
export const getVariantParametersFromOpenAPI = async (
    appId: string,
    variantId?: string,
    baseId?: string,
    ignoreAxiosError: boolean = false,
) => {
<<<<<<< HEAD
    const appContainerURIPath = await getAppContainerURL(appId, variantId, baseId)
    const url = `${process.env.NEXT_PUBLIC_AGENTA_API_URL}${appContainerURIPath}/openapi.json`
=======
    // TODO: Change this to variant.baseName
    const sourceName =
        variant.baseName ??
        (variant.templateVariantName ? variant.templateVariantName : variant.variantName)
    const appContainerURIPath = await getAppContainerURL(app, sourceName)
    const url = `${process.env.NEXT_PUBLIC_AGENTA_API_URL}/${appContainerURIPath}/openapi.json`
>>>>>>> 5e653e1c
    const response = await axios.get(url, {_ignoreError: ignoreAxiosError} as any)
    let APIParams = parseOpenApiSchema(response.data)
    // we create a new param for DictInput that will contain the name of the inputs
    APIParams = APIParams.map((param) => {
        if (param.type === "object") {
            // if param.default is defined
            if (param?.default) {
                param.default = param.default.map((item: string) => {
                    return {name: item}
                })
            } else {
                param.default = []
            }
        }
        return param
    })
    const initOptParams = APIParams.filter((param) => !param.input) // contains the default values too!
    const inputParams = APIParams.filter((param) => param.input) // don't have input values
    return {initOptParams, inputParams}
}

// Define a type for our cache
interface Cache {
    [key: string]: string
}

// Create the cache object
const urlCache: Cache = {}

/**
 * Retries the container url for an app
 * @param {string} appId - The id of the app
 * @param {string} variantId - The id of the variant
 * @returns {Promise<string>} - Returns the URL path or an empty string
 * @throws {Error} - Throws an error if the request fails
 */
<<<<<<< HEAD
export const getAppContainerURL = async (
    appId: string,
    variantId?: string,
    baseId?: string,
): Promise<string> => {
=======
export const getAppContainerURL = async (app: string, baseName: string): Promise<string> => {
>>>>>>> 5e653e1c
    try {
        // Null-check for the environment variable
        if (!process.env.NEXT_PUBLIC_AGENTA_API_URL) {
            throw new Error("Environment variable NEXT_PUBLIC_AGENTA_API_URL is not set.")
        }

<<<<<<< HEAD
        let cacheKey = appId
        if (variantId) cacheKey += `_${variantId}`
        if (baseId) cacheKey += `_${baseId}`
=======
        const queryParam = `?app_name=${app}&base_name=${baseName}`
        const cacheKey = `${app}_${baseName}`
>>>>>>> 5e653e1c

        // Check if the URL is already cached
        if (urlCache[cacheKey]) {
            return urlCache[cacheKey]
        }

        // Retrieve container URL from backend
        const url = `${process.env.NEXT_PUBLIC_AGENTA_API_URL}/api/containers/container_url/`
        const response = await axios.get(url, {params: {variant_id: variantId, base_id: baseId}})
        if (response.status === 200 && response.data && response.data.uri) {
            // Cache the URL before returning
            urlCache[cacheKey] = response.data.uri
            return response.data.uri
        } else {
            return ""
        }
    } catch (error) {
        // Forward the error so it can be handled by the calling function
        throw error
    }
}

/**
 * Saves a new variant to the database based on previous
 */
<<<<<<< HEAD
export async function saveNewVariant(
    baseId: string,
    newVariantName: string,
    newConfigName: string,
=======
export async function saveNewVariant(appName: string, variant: Variant, parameters: Parameter[]) {
    const appVariant = {
        app_name: appName,
        variant_name: variant.templateVariantName,
        base_name: variant.baseName,
    }
    await axios.post(
        `${process.env.NEXT_PUBLIC_AGENTA_API_URL}/api/app_variant/add/from_previous/`,
        {
            previous_app_variant: appVariant,
            new_variant_name: variant.variantName,
            new_variant_config_name: variant.configName,
            parameters: parameters.reduce((acc, param) => {
                return {...acc, [param.name]: param.default}
            }, {}),
        },
    )
}

export async function updateVariantParams(
    appName: string,
    variant: Variant,
>>>>>>> 5e653e1c
    parameters: Parameter[],
) {
    await axios.post(`${process.env.NEXT_PUBLIC_AGENTA_API_URL}/api/variants/from-base/`, {
        base_id: baseId,
        new_variant_name: newVariantName,
        new_config_name: newConfigName,
        parameters: parameters.reduce((acc, param) => {
            return {...acc, [param.name]: param.default}
        }, {}),
    })
}

export async function updateVariantParams(variantId: string, parameters: Parameter[]) {
    await axios.put(
        `${process.env.NEXT_PUBLIC_AGENTA_API_URL}/api/variants/${variantId}/parameters`,
        {
            parameters: parameters.reduce((acc, param) => {
                return {...acc, [param.name]: param.default}
            }, {}),
        },
    )
}

export async function removeApp(appId: string) {
    await axios.delete(`${process.env.NEXT_PUBLIC_AGENTA_API_URL}/api/apps/${appId}`, {
        data: {app_id: appId},
    })
}

export async function removeVariant(variantId: string) {
    await axios.delete(`${process.env.NEXT_PUBLIC_AGENTA_API_URL}/api/variants/${variantId}`)
}

/**
 * Loads the list of testsets
 * @returns
 */
export const useLoadTestsetsList = (appId: string) => {
    const {data, error, mutate, isLoading} = useSWR(
        `${process.env.NEXT_PUBLIC_AGENTA_API_URL}/api/testsets/?app_id=${appId}`,
        fetcher,
        {revalidateOnFocus: false},
    )

    return {
        testsets: data || [],
        isTestsetsLoading: isLoading,
        isTestsetsLoadingError: error,
        mutate,
    }
}

export async function createNewTestset(appId: string, testsetName: string, testsetData: any) {
    const response = await axios.post(
        `${process.env.NEXT_PUBLIC_AGENTA_API_URL}/api/testsets/${appId}`,
        {
            name: testsetName,
            csvdata: testsetData,
        },
    )
    return response
}

export async function updateTestset(testsetId: String, testsetName: string, testsetData: any) {
    const response = await axios.put(
        `${process.env.NEXT_PUBLIC_AGENTA_API_URL}/api/testsets/${testsetId}`,
        {
            name: testsetName,
            csvdata: testsetData,
        },
    )
    return response
}

export const loadTestset = async (testsetId: string) => {
    const response = await axios.get(
        `${process.env.NEXT_PUBLIC_AGENTA_API_URL}/api/testsets/${testsetId}`,
    )
    return response.data
}

export const deleteTestsets = async (ids: string[]) => {
    const response = await axios({
        method: "delete",
        url: `${process.env.NEXT_PUBLIC_AGENTA_API_URL}/api/testsets/`,
        data: {testset_ids: ids},
    })
    return response.data
}

export const loadEvaluations = async (appId: string) => {
    return await axios
        .get(`${process.env.NEXT_PUBLIC_AGENTA_API_URL}/api/evaluations/?app_id=${appId}`)
        .then((responseData) => {
            const evaluations = responseData.data.map((item: EvaluationResponseType) => {
                return fromEvaluationResponseToEvaluation(item)
            })

            return evaluations
        })
}

export const loadEvaluation = async (evaluationId: string) => {
    return await axios
        .get(`${process.env.NEXT_PUBLIC_AGENTA_API_URL}/api/evaluations/${evaluationId}`)
        .then((responseData) => {
            return fromEvaluationResponseToEvaluation(responseData.data)
        })
}

export const deleteEvaluations = async (ids: string[]) => {
    const response = await axios({
        method: "delete",
        url: `${process.env.NEXT_PUBLIC_AGENTA_API_URL}/api/evaluations/`,
        data: {evaluations_ids: ids},
    })
    return response.data
}

export const loadEvaluationsScenarios = async (
    evaluationTableId: string,
    evaluation: Evaluation,
) => {
    return await axios
        .get(
            `${process.env.NEXT_PUBLIC_AGENTA_API_URL}/api/evaluations/${evaluationTableId}/evaluation_scenarios`,
        )
        .then((responseData) => {
            const evaluationsRows = responseData.data.map((item: any) => {
                return fromEvaluationScenarioResponseToEvaluationScenario(item, evaluation)
            })

            return evaluationsRows
        })
}

export const createNewEvaluation = async (
    {
        variant_ids,
        appId,
        evaluationType,
        evaluationTypeSettings,
        inputs,
        llmAppPromptTemplate,
        selectedCustomEvaluationID,
        testsetId,
    }: {
        variant_ids: string[]
        appId: string
        evaluationType: string
        evaluationTypeSettings: Partial<EvaluationResponseType["evaluation_type_settings"]>
        inputs: string[]
        llmAppPromptTemplate?: string
        selectedCustomEvaluationID?: string
        testsetId: string
    },
    ignoreAxiosError: boolean = false,
) => {
    const data = {
        variant_ids,
        app_id: appId,
        inputs: inputs,
        evaluation_type: evaluationType,
        evaluation_type_settings: {
            ...evaluationTypeSettings,
            custom_code_evaluation_id: selectedCustomEvaluationID,
            llm_app_prompt_template: llmAppPromptTemplate,
        },
        testset_id: testsetId,
        status: EvaluationFlow.EVALUATION_INITIALIZED,
    }

    const response = await axios.post(
        `${process.env.NEXT_PUBLIC_AGENTA_API_URL}/api/evaluations/`,
        data,
        {_ignoreError: ignoreAxiosError} as any,
    )
    return response.data.id
}

export const updateEvaluation = async (evaluationId: string, data: GenericObject) => {
    const response = await axios.put(
        `${process.env.NEXT_PUBLIC_AGENTA_API_URL}/api/evaluations/${evaluationId}`,
        data,
    )
    return response.data
}

export const updateEvaluationScenario = async (
    evaluationTableId: string,
    evaluationScenarioId: string,
    data: GenericObject,
    evaluationType: EvaluationType,
) => {
    const response = await axios.put(
        `${process.env.NEXT_PUBLIC_AGENTA_API_URL}/api/evaluations/${evaluationTableId}/evaluation_scenario/${evaluationScenarioId}/${evaluationType}`,
        data,
    )
    return response.data
}

export const postEvaluationScenario = async (evaluationTableId: string, data: GenericObject) => {
    const response = await axios.post(
        `${process.env.NEXT_PUBLIC_AGENTA_API_URL}/api/evaluations/${evaluationTableId}/evaluation_scenario`,
        data,
    )
    return response.data
}

export const evaluateAICritiqueForEvalScenario = async (
    data: AICritiqueCreate,
    ignoreAxiosError: boolean = false,
) => {
    const response = await axios.post(
        `${process.env.NEXT_PUBLIC_AGENTA_API_URL}/api/evaluations/evaluation_scenario/ai_critique`,
        data,
        {_ignoreError: ignoreAxiosError} as any,
    )
    return response
}

export const fetchEvaluationResults = async (evaluationId: string) => {
    const response = await axios.get(
        `${process.env.NEXT_PUBLIC_AGENTA_API_URL}/api/evaluations/${evaluationId}/results`,
    )
    return response.data
}

export const fetchEvaluationScenarioResults = async (evaluation_scenario_id: string) => {
    const response = await axios.get(
        `${process.env.NEXT_PUBLIC_AGENTA_API_URL}/api/evaluations/evaluation_scenario/${evaluation_scenario_id}/score`,
    )
    return response
}

export const saveCustomCodeEvaluation = async (
    payload: CreateCustomEvaluation,
    ignoreAxiosError: boolean = false,
) => {
    const response = await axios.post(
        `${process.env.NEXT_PUBLIC_AGENTA_API_URL}/api/evaluations/custom_evaluation/`,
        payload,
        {_ignoreError: ignoreAxiosError} as any,
    )
    return response
}

export const fetchCustomEvaluations = async (app_id: string, ignoreAxiosError: boolean = false) => {
    const response = await axios.get(
        `${process.env.NEXT_PUBLIC_AGENTA_API_URL}/api/evaluations/custom_evaluation/list/${app_id}`,
        {_ignoreError: ignoreAxiosError} as any,
    )
    return response
}

export const fetchCustomEvaluationDetail = async (
    id: string,
    ignoreAxiosError: boolean = false,
) => {
    const response = await axios.get(
        `${process.env.NEXT_PUBLIC_AGENTA_API_URL}/api/evaluations/custom_evaluation/${id}`,
        {_ignoreError: ignoreAxiosError} as any,
    )
    return response.data
}

export const fetchCustomEvaluationNames = async (
    app_id: string,
    ignoreAxiosError: boolean = false,
) => {
    const response = await axios.get(
        `${process.env.NEXT_PUBLIC_AGENTA_API_URL}/api/evaluations/custom_evaluation/${app_id}/names/`,
        {_ignoreError: ignoreAxiosError} as any,
    )
    return response
}

export const executeCustomEvaluationCode = async (
    payload: ExecuteCustomEvalCode,
    ignoreAxiosError: boolean = false,
) => {
    const response = await axios.post(
        `${process.env.NEXT_PUBLIC_AGENTA_API_URL}/api/evaluations/custom_evaluation/execute/${payload.evaluation_id}/`,
        payload,
        {_ignoreError: ignoreAxiosError} as any,
    )
    return response
}

export const updateEvaluationScenarioScore = async (
    evaluation_scenario_id: string,
    score: number,
    ignoreAxiosError: boolean = false,
) => {
    const response = await axios.put(
        `${process.env.NEXT_PUBLIC_AGENTA_API_URL}/api/evaluations/evaluation_scenario/${evaluation_scenario_id}/score`,
        {score},
        {_ignoreError: ignoreAxiosError} as any,
    )
    return response
}

export const useApps = () => {
    const {data, error, isLoading} = useSWR(
        `${process.env.NEXT_PUBLIC_AGENTA_API_URL}/api/apps/`,
        fetcher,
    )

    const {setApps} = useAppContext()

    useEffect(() => {
        setApps(data)
    }, [data])

    return {
        data: data as ListAppsItem[],
        error,
        isLoading,
    }
}

export const getUserOrg = async () => {
    const response = await axios.get(
        `${process.env.NEXT_PUBLIC_AGENTA_API_URL}/api/organizations/own/`,
    )
    return response.data as UserOwnOrg
}

export const getTemplates = async () => {
    const response = await axios.get(
        `${process.env.NEXT_PUBLIC_AGENTA_API_URL}/api/containers/templates/`,
    )
    return response.data
}

export const pullTemplateImage = async (image_name: string, ignoreAxiosError: boolean = false) => {
    const response = await axios.get(
        `${process.env.NEXT_PUBLIC_AGENTA_API_URL}/api/containers/templates/${image_name}/images/`,
        {_ignoreError: ignoreAxiosError} as any,
    )
    return response.data
}

export const createAppFromTemplate = async (
    templateObj: AppTemplate,
    ignoreAxiosError: boolean = false,
) => {
    const response = await axios.post(
        `${process.env.NEXT_PUBLIC_AGENTA_API_URL}/api/apps/app_and_variant_from_template/`,
        templateObj,
        {_ignoreError: ignoreAxiosError} as any,
    )
    return response
}

export const fetchData = async (url: string): Promise<any> => {
    const response = await fetch(url)
    return response.json()
}

export const waitForAppToStart = async (
    appId: string,
    timeout: number = 20000,
    interval: number = 2000,
) => {
    const variant = await fetchVariants(appId, true)
    if (variant.length) {
        const shortPoll = async () => {
            let started = false
            while (!started) {
                try {
                    await getVariantParametersFromOpenAPI(
                        appId,
                        variant[0].variantId,
                        variant[0].baseId,
                        true,
                    )
                    started = true
                } catch {}
                await delay(interval)
            }
        }
        await Promise.race([
            shortPoll(),
            new Promise((_, rej) => setTimeout(() => rej(new Error("timeout")), timeout)),
        ])
    }
}

export const createAndStartTemplate = async ({
    appName,
    openAIKey,
    imageName,
    orgId,
    onStatusChange,
}: {
    appName: string
    openAIKey: string
    imageName: string
    orgId: string
    onStatusChange?: (
        status:
            | "fetching_image"
            | "creating_app"
            | "starting_app"
            | "success"
            | "bad_request"
            | "timeout"
            | "error",
        details?: any,
        appId?: string,
    ) => void
}) => {
    try {
        onStatusChange?.("fetching_image")
        const data: TemplateImage = await pullTemplateImage(imageName, true)
        if (data.message) throw data.message

        onStatusChange?.("creating_app")
        let app
        try {
            app = await createAppFromTemplate(
                {
                    app_name: appName,
                    image_id: data.image_id,
                    image_tag: data.image_tag,
                    env_vars: {
                        OPENAI_API_KEY: openAIKey,
                    },
                    organization_id: orgId,
                },
                true,
            )
        } catch (error: any) {
            if (error?.response?.status === 400) {
                onStatusChange?.("bad_request", error)
                return
            }
            throw error
        }

        onStatusChange?.("starting_app")
        try {
            await waitForAppToStart(app.data.app_id)
        } catch (error: any) {
            if (error.message === "timeout") {
                onStatusChange?.("timeout", "", app.data.app_id)
                return
            }
            throw error
        }

        onStatusChange?.("success", "", app.data.app_id)
    } catch (error) {
        onStatusChange?.("error", error)
    }
}

<<<<<<< HEAD
export const fetchEnvironments = async (appId: string): Promise<Environment[]> => {
    const response = await fetch(
        `${process.env.NEXT_PUBLIC_AGENTA_API_URL}/api/apps/${appId}/environments/`,
=======
export const fetchEnvironments = async (appName: string): Promise<Environment[]> => {
    const {data} = await axios.get(
        `${process.env.NEXT_PUBLIC_AGENTA_API_URL}/api/environments/?app_name=${appName}`,
>>>>>>> 5e653e1c
    )

    const environments: Environment[] = data.map((env: any) => ({
        name: env.name,
        deployedVariantName: env.deployed_app_variant,
        deployedBaseName: env.deployed_base_name,
        deployedConfigName: env.deployed_config_name,
    }))
    return environments
}

export const publishVariant = async (variantId: string, environmentName: string) => {
    await axios.post(`${process.env.NEXT_PUBLIC_AGENTA_API_URL}/api/environments/deploy/`, {
        environment_name: environmentName,
        variant_id: variantId,
    })
}<|MERGE_RESOLUTION|>--- conflicted
+++ resolved
@@ -1,6 +1,6 @@
 import useSWR from "swr"
 import axios from "@/lib//helpers/axiosConfig"
-import {parseOpenApiSchema} from "@/lib/helpers/openapi_parser"
+import { parseOpenApiSchema } from "@/lib/helpers/openapi_parser"
 import {
     Variant,
     Parameter,
@@ -20,10 +20,10 @@
     fromEvaluationResponseToEvaluation,
     fromEvaluationScenarioResponseToEvaluationScenario,
 } from "../transformers"
-import {EvaluationFlow, EvaluationType} from "../enums"
-import {delay} from "../helpers/utils"
-import {useAppContext} from "@/contexts/app.context"
-import {useEffect} from "react"
+import { EvaluationFlow, EvaluationType } from "../enums"
+import { delay } from "../helpers/utils"
+import { useAppContext } from "@/contexts/app.context"
+import { useEffect } from "react"
 /**
  * Raw interface for the parameters parsed from the openapi.json
  */
@@ -36,7 +36,7 @@
 ): Promise<Variant[]> {
     const response = await axios.get(
         `${process.env.NEXT_PUBLIC_AGENTA_API_URL}/api/apps/${appId}/variants/`,
-        {_ignoreError: ignoreAxiosError} as any,
+        { _ignoreError: ignoreAxiosError } as any,
     )
 
     if (response.data && Array.isArray(response.data) && response.data.length > 0) {
@@ -47,16 +47,11 @@
                 persistent: true,
                 parameters: variant.parameters,
                 previousVariantName: variant.previous_variant_name || null,
-<<<<<<< HEAD
                 variantId: variant.variant_id,
                 baseId: variant.base_id,
                 baseName: variant.base_name,
                 configId: variant.config_id,
                 configName: variant.config_name,
-=======
-                baseName: variant.base_name || null,
-                configName: variant.config_name || null,
->>>>>>> 5e653e1c
             }
             return v
         })
@@ -68,7 +63,7 @@
 export function restartAppVariantContainer(variantId: string) {
     return axios.post(
         `${process.env.NEXT_PUBLIC_AGENTA_API_URL}/api/containers/restart_container/`,
-        {variant_id: variantId},
+        { variant_id: variantId },
     )
 }
 
@@ -145,18 +140,9 @@
     baseId?: string,
     ignoreAxiosError: boolean = false,
 ) => {
-<<<<<<< HEAD
     const appContainerURIPath = await getAppContainerURL(appId, variantId, baseId)
     const url = `${process.env.NEXT_PUBLIC_AGENTA_API_URL}${appContainerURIPath}/openapi.json`
-=======
-    // TODO: Change this to variant.baseName
-    const sourceName =
-        variant.baseName ??
-        (variant.templateVariantName ? variant.templateVariantName : variant.variantName)
-    const appContainerURIPath = await getAppContainerURL(app, sourceName)
-    const url = `${process.env.NEXT_PUBLIC_AGENTA_API_URL}/${appContainerURIPath}/openapi.json`
->>>>>>> 5e653e1c
-    const response = await axios.get(url, {_ignoreError: ignoreAxiosError} as any)
+    const response = await axios.get(url, { _ignoreError: ignoreAxiosError } as any)
     let APIParams = parseOpenApiSchema(response.data)
     // we create a new param for DictInput that will contain the name of the inputs
     APIParams = APIParams.map((param) => {
@@ -164,7 +150,7 @@
             // if param.default is defined
             if (param?.default) {
                 param.default = param.default.map((item: string) => {
-                    return {name: item}
+                    return { name: item }
                 })
             } else {
                 param.default = []
@@ -174,7 +160,7 @@
     })
     const initOptParams = APIParams.filter((param) => !param.input) // contains the default values too!
     const inputParams = APIParams.filter((param) => param.input) // don't have input values
-    return {initOptParams, inputParams}
+    return { initOptParams, inputParams }
 }
 
 // Define a type for our cache
@@ -192,29 +178,20 @@
  * @returns {Promise<string>} - Returns the URL path or an empty string
  * @throws {Error} - Throws an error if the request fails
  */
-<<<<<<< HEAD
 export const getAppContainerURL = async (
     appId: string,
     variantId?: string,
     baseId?: string,
 ): Promise<string> => {
-=======
-export const getAppContainerURL = async (app: string, baseName: string): Promise<string> => {
->>>>>>> 5e653e1c
     try {
         // Null-check for the environment variable
         if (!process.env.NEXT_PUBLIC_AGENTA_API_URL) {
             throw new Error("Environment variable NEXT_PUBLIC_AGENTA_API_URL is not set.")
         }
 
-<<<<<<< HEAD
         let cacheKey = appId
         if (variantId) cacheKey += `_${variantId}`
         if (baseId) cacheKey += `_${baseId}`
-=======
-        const queryParam = `?app_name=${app}&base_name=${baseName}`
-        const cacheKey = `${app}_${baseName}`
->>>>>>> 5e653e1c
 
         // Check if the URL is already cached
         if (urlCache[cacheKey]) {
@@ -223,7 +200,7 @@
 
         // Retrieve container URL from backend
         const url = `${process.env.NEXT_PUBLIC_AGENTA_API_URL}/api/containers/container_url/`
-        const response = await axios.get(url, {params: {variant_id: variantId, base_id: baseId}})
+        const response = await axios.get(url, { params: { variant_id: variantId, base_id: baseId } })
         if (response.status === 200 && response.data && response.data.uri) {
             // Cache the URL before returning
             urlCache[cacheKey] = response.data.uri
@@ -240,35 +217,10 @@
 /**
  * Saves a new variant to the database based on previous
  */
-<<<<<<< HEAD
 export async function saveNewVariant(
     baseId: string,
     newVariantName: string,
     newConfigName: string,
-=======
-export async function saveNewVariant(appName: string, variant: Variant, parameters: Parameter[]) {
-    const appVariant = {
-        app_name: appName,
-        variant_name: variant.templateVariantName,
-        base_name: variant.baseName,
-    }
-    await axios.post(
-        `${process.env.NEXT_PUBLIC_AGENTA_API_URL}/api/app_variant/add/from_previous/`,
-        {
-            previous_app_variant: appVariant,
-            new_variant_name: variant.variantName,
-            new_variant_config_name: variant.configName,
-            parameters: parameters.reduce((acc, param) => {
-                return {...acc, [param.name]: param.default}
-            }, {}),
-        },
-    )
-}
-
-export async function updateVariantParams(
-    appName: string,
-    variant: Variant,
->>>>>>> 5e653e1c
     parameters: Parameter[],
 ) {
     await axios.post(`${process.env.NEXT_PUBLIC_AGENTA_API_URL}/api/variants/from-base/`, {
@@ -276,7 +228,7 @@
         new_variant_name: newVariantName,
         new_config_name: newConfigName,
         parameters: parameters.reduce((acc, param) => {
-            return {...acc, [param.name]: param.default}
+            return { ...acc, [param.name]: param.default }
         }, {}),
     })
 }
@@ -286,7 +238,7 @@
         `${process.env.NEXT_PUBLIC_AGENTA_API_URL}/api/variants/${variantId}/parameters`,
         {
             parameters: parameters.reduce((acc, param) => {
-                return {...acc, [param.name]: param.default}
+                return { ...acc, [param.name]: param.default }
             }, {}),
         },
     )
@@ -294,7 +246,7 @@
 
 export async function removeApp(appId: string) {
     await axios.delete(`${process.env.NEXT_PUBLIC_AGENTA_API_URL}/api/apps/${appId}`, {
-        data: {app_id: appId},
+        data: { app_id: appId },
     })
 }
 
@@ -307,10 +259,10 @@
  * @returns
  */
 export const useLoadTestsetsList = (appId: string) => {
-    const {data, error, mutate, isLoading} = useSWR(
+    const { data, error, mutate, isLoading } = useSWR(
         `${process.env.NEXT_PUBLIC_AGENTA_API_URL}/api/testsets/?app_id=${appId}`,
         fetcher,
-        {revalidateOnFocus: false},
+        { revalidateOnFocus: false },
     )
 
     return {
@@ -354,7 +306,7 @@
     const response = await axios({
         method: "delete",
         url: `${process.env.NEXT_PUBLIC_AGENTA_API_URL}/api/testsets/`,
-        data: {testset_ids: ids},
+        data: { testset_ids: ids },
     })
     return response.data
 }
@@ -383,7 +335,7 @@
     const response = await axios({
         method: "delete",
         url: `${process.env.NEXT_PUBLIC_AGENTA_API_URL}/api/evaluations/`,
-        data: {evaluations_ids: ids},
+        data: { evaluations_ids: ids },
     })
     return response.data
 }
@@ -444,7 +396,7 @@
     const response = await axios.post(
         `${process.env.NEXT_PUBLIC_AGENTA_API_URL}/api/evaluations/`,
         data,
-        {_ignoreError: ignoreAxiosError} as any,
+        { _ignoreError: ignoreAxiosError } as any,
     )
     return response.data.id
 }
@@ -485,7 +437,7 @@
     const response = await axios.post(
         `${process.env.NEXT_PUBLIC_AGENTA_API_URL}/api/evaluations/evaluation_scenario/ai_critique`,
         data,
-        {_ignoreError: ignoreAxiosError} as any,
+        { _ignoreError: ignoreAxiosError } as any,
     )
     return response
 }
@@ -511,7 +463,7 @@
     const response = await axios.post(
         `${process.env.NEXT_PUBLIC_AGENTA_API_URL}/api/evaluations/custom_evaluation/`,
         payload,
-        {_ignoreError: ignoreAxiosError} as any,
+        { _ignoreError: ignoreAxiosError } as any,
     )
     return response
 }
@@ -519,7 +471,7 @@
 export const fetchCustomEvaluations = async (app_id: string, ignoreAxiosError: boolean = false) => {
     const response = await axios.get(
         `${process.env.NEXT_PUBLIC_AGENTA_API_URL}/api/evaluations/custom_evaluation/list/${app_id}`,
-        {_ignoreError: ignoreAxiosError} as any,
+        { _ignoreError: ignoreAxiosError } as any,
     )
     return response
 }
@@ -530,7 +482,7 @@
 ) => {
     const response = await axios.get(
         `${process.env.NEXT_PUBLIC_AGENTA_API_URL}/api/evaluations/custom_evaluation/${id}`,
-        {_ignoreError: ignoreAxiosError} as any,
+        { _ignoreError: ignoreAxiosError } as any,
     )
     return response.data
 }
@@ -541,7 +493,7 @@
 ) => {
     const response = await axios.get(
         `${process.env.NEXT_PUBLIC_AGENTA_API_URL}/api/evaluations/custom_evaluation/${app_id}/names/`,
-        {_ignoreError: ignoreAxiosError} as any,
+        { _ignoreError: ignoreAxiosError } as any,
     )
     return response
 }
@@ -553,7 +505,7 @@
     const response = await axios.post(
         `${process.env.NEXT_PUBLIC_AGENTA_API_URL}/api/evaluations/custom_evaluation/execute/${payload.evaluation_id}/`,
         payload,
-        {_ignoreError: ignoreAxiosError} as any,
+        { _ignoreError: ignoreAxiosError } as any,
     )
     return response
 }
@@ -565,19 +517,19 @@
 ) => {
     const response = await axios.put(
         `${process.env.NEXT_PUBLIC_AGENTA_API_URL}/api/evaluations/evaluation_scenario/${evaluation_scenario_id}/score`,
-        {score},
-        {_ignoreError: ignoreAxiosError} as any,
+        { score },
+        { _ignoreError: ignoreAxiosError } as any,
     )
     return response
 }
 
 export const useApps = () => {
-    const {data, error, isLoading} = useSWR(
+    const { data, error, isLoading } = useSWR(
         `${process.env.NEXT_PUBLIC_AGENTA_API_URL}/api/apps/`,
         fetcher,
     )
 
-    const {setApps} = useAppContext()
+    const { setApps } = useAppContext()
 
     useEffect(() => {
         setApps(data)
@@ -607,7 +559,7 @@
 export const pullTemplateImage = async (image_name: string, ignoreAxiosError: boolean = false) => {
     const response = await axios.get(
         `${process.env.NEXT_PUBLIC_AGENTA_API_URL}/api/containers/templates/${image_name}/images/`,
-        {_ignoreError: ignoreAxiosError} as any,
+        { _ignoreError: ignoreAxiosError } as any,
     )
     return response.data
 }
@@ -619,7 +571,7 @@
     const response = await axios.post(
         `${process.env.NEXT_PUBLIC_AGENTA_API_URL}/api/apps/app_and_variant_from_template/`,
         templateObj,
-        {_ignoreError: ignoreAxiosError} as any,
+        { _ignoreError: ignoreAxiosError } as any,
     )
     return response
 }
@@ -647,7 +599,7 @@
                         true,
                     )
                     started = true
-                } catch {}
+                } catch { }
                 await delay(interval)
             }
         }
@@ -727,15 +679,9 @@
     }
 }
 
-<<<<<<< HEAD
 export const fetchEnvironments = async (appId: string): Promise<Environment[]> => {
     const response = await fetch(
         `${process.env.NEXT_PUBLIC_AGENTA_API_URL}/api/apps/${appId}/environments/`,
-=======
-export const fetchEnvironments = async (appName: string): Promise<Environment[]> => {
-    const {data} = await axios.get(
-        `${process.env.NEXT_PUBLIC_AGENTA_API_URL}/api/environments/?app_name=${appName}`,
->>>>>>> 5e653e1c
     )
 
     const environments: Environment[] = data.map((env: any) => ({
