import useSWR from "swr"
import axios from "@/lib//helpers/axiosConfig"
import {parseOpenApiSchema} from "@/lib/helpers/openapi_parser"
import {
    Variant,
    Parameter,
    EvaluationResponseType,
    Evaluation,
    AppTemplate,
    GenericObject,
} from "@/lib/Types"
import {
    fromEvaluationResponseToEvaluation,
    fromEvaluationScenarioResponseToEvaluationScenario,
} from "../transformers"
import {EvaluationType} from "../enums"
/**
 * Raw interface for the parameters parsed from the openapi.json
 */

<<<<<<< HEAD
const fetcher = (url: string) => axios.get(url).then((res) => res.data)
=======
const fetcher = (...args: Parameters<typeof fetch>) => fetch(...args).then((res) => res.json())
>>>>>>> df5ab561

export async function fetchVariants(app: string): Promise<Variant[]> {
    const response = await axios.get(
        `${process.env.NEXT_PUBLIC_AGENTA_API_URL}/api/app_variant/list_variants/?app_name=${app}`,
    )

    if (response.data && Array.isArray(response.data) && response.data.length > 0) {
        return response.data.map((variant: Record<string, any>) => {
            let v: Variant = {
                variantName: variant.variant_name,
                templateVariantName: variant.previous_variant_name,
                persistent: true,
                parameters: variant.parameters,
                previousVariantName: variant.previous_variant_name || null,
            }
            return v
        })
    }

    return []
}

/**
 * Calls the variant endpoint with the input parameters and the optional parameters and returns the response.
 * @param inputParametersDict A dictionary of the input parameters to be passed to the variant endpoint
 * @param inputParamDefinition A list of the parameters that are defined in the openapi.json (these are only part of the input params, the rest is defined by the user in the optparms)
 * @param optionalParameters The optional parameters (prompt, models, AND DICTINPUTS WHICH ARE TO BE USED TO ADD INPUTS )
 * @param URIPath
 * @returns
 */
export function callVariant(
    inputParametersDict: Record<string, string>,
    inputParamDefinition: Parameter[],
    optionalParameters: Parameter[],
    URIPath: string,
) {
    // Separate input parameters into two dictionaries based on the 'input' property
    const mainInputParams: Record<string, string> = {} // Parameters with input = true
    const secondaryInputParams: Record<string, string> = {} // Parameters with input = false
    for (let key of Object.keys(inputParametersDict)) {
        const paramDefinition = inputParamDefinition.find((param) => param.name === key)

        // If parameter definition is found and its 'input' property is false,
        // then it goes to 'secondaryInputParams', otherwise to 'mainInputParams'
        if (paramDefinition && !paramDefinition.input) {
            secondaryInputParams[key] = inputParametersDict[key]
        } else {
            mainInputParams[key] = inputParametersDict[key]
        }
    }

    optionalParameters = optionalParameters || []

    const optParams = optionalParameters
        .filter((param) => param.default)
        .filter((param) => param.type !== "object") // remove dics from optional parameters
        .reduce((acc: any, param) => {
            acc[param.name] = param.default
            return acc
        }, {})
    const requestBody = {
        ["inputs"]: secondaryInputParams,
        ...mainInputParams,
        ...optParams,
    }

    return axios
        .post(`${process.env.NEXT_PUBLIC_AGENTA_API_URL}/${URIPath}/generate`, requestBody)
        .then((res) => {
            return res.data
        })
}

/**
 * Parses the openapi.json from a variant and returns the parameters as an array of objects.
 * @param app
 * @param variantName
 * @returns
 */
export const getVariantParametersFromOpenAPI = async (app: string, variant: Variant) => {
    const sourceName = variant.templateVariantName
        ? variant.templateVariantName
        : variant.variantName
    const url = `${process.env.NEXT_PUBLIC_AGENTA_API_URL}/${app}/${sourceName}/openapi.json`
    const response = await axios.get(url)
    let APIParams = parseOpenApiSchema(response.data)
    // we create a new param for DictInput that will contain the name of the inputs
    APIParams = APIParams.map((param) => {
        if (param.type === "object") {
            // if param.default is defined
            if (param?.default) {
                param.default = param.default.map((item: string) => {
                    return {name: item}
                })
            } else {
                param.default = []
            }
        }
        return param
    })
    const initOptParams = APIParams.filter((param) => !param.input) // contains the default values too!
    const inputParams = APIParams.filter((param) => param.input) // don't have input values
    return {initOptParams, inputParams}
}

/**
 * Saves a new variant to the database based on previous
 */
export async function saveNewVariant(appName: string, variant: Variant, parameters: Parameter[]) {
    const appVariant = {
        app_name: appName,
        variant_name: variant.templateVariantName,
    }
    await axios.post(
        `${process.env.NEXT_PUBLIC_AGENTA_API_URL}/api/app_variant/add/from_previous/`,
        {
            previous_app_variant: appVariant,
            new_variant_name: variant.variantName,
            parameters: parameters.reduce((acc, param) => {
                return {...acc, [param.name]: param.default}
            }, {}),
        },
    )
}

export async function updateVariantParams(
    appName: string,
    variant: Variant,
    parameters: Parameter[],
) {
    await axios.put(
        `${process.env.NEXT_PUBLIC_AGENTA_API_URL}/api/app_variant/update_variant_parameters/`,
        {
            app_name: appName,
            variant_name: variant.variantName,
            parameters: parameters.reduce((acc, param) => {
                return {...acc, [param.name]: param.default}
            }, {}),
        },
    )
}

export async function removeApp(appName: string) {
    await axios.delete(`${process.env.NEXT_PUBLIC_AGENTA_API_URL}/api/app_variant/remove_app/`, {
        data: {app_name: appName},
    })
}

export async function removeVariant(appName: string, variantName: string) {
    await axios.delete(
        `${process.env.NEXT_PUBLIC_AGENTA_API_URL}/api/app_variant/remove_variant/`,
        {data: {app_name: appName, variant_name: variantName}},
    )
}
/**
 * Loads the list of testsets
 * @returns
 */
export const useLoadTestsetsList = (app_name: string) => {
    const {data, error, mutate} = useSWR(
        `${process.env.NEXT_PUBLIC_AGENTA_API_URL}/api/testsets?app_name=${app_name}`,
        fetcher,
        {revalidateOnFocus: false},
    )
    return {
        testsets: data,
        isTestsetsLoading: !error && !data,
        isTestsetsLoadingError: error,
        mutate,
    }
}

export async function createNewTestset(appName: string, testsetName: string, testsetData: any) {
    const response = await axios.post(
        `${process.env.NEXT_PUBLIC_AGENTA_API_URL}/api/testsets/${appName}`,
        {
            name: testsetName,
            csvdata: testsetData,
        },
    )
    return response
}

export async function updateTestset(testsetId: String, testsetName: string, testsetData: any) {
    const response = await axios.put(
        `${process.env.NEXT_PUBLIC_AGENTA_API_URL}/api/testsets/${testsetId}`,
        {
            name: testsetName,
            csvdata: testsetData,
        },
    )
    return response
}

export const loadTestset = async (testsetId: string) => {
    const response = await axios.get(
        `${process.env.NEXT_PUBLIC_AGENTA_API_URL}/api/testsets/${testsetId}`,
    )
    return response.data
}

export const deleteTestsets = async (ids: string[]) => {
    const response = await axios({
        method: "delete",
        url: `${process.env.NEXT_PUBLIC_AGENTA_API_URL}/api/testsets`,
        data: {testset_ids: ids},
    })
    return response.data
}

const eval_endpoint = axios.create({
    baseURL: `${process.env.NEXT_PUBLIC_AGENTA_API_URL}/api/evaluations`,
})

export const loadEvaluations = async (app_name: string) => {
    return await axios
        .get(`${process.env.NEXT_PUBLIC_AGENTA_API_URL}/api/evaluations?app_name=${app_name}`)
        .then((responseData) => {
            const evaluations = responseData.data.map((item: EvaluationResponseType) => {
                return fromEvaluationResponseToEvaluation(item)
            })

            return evaluations
        })
}

export const loadEvaluation = async (evaluationId: string) => {
    return await axios
        .get(`${process.env.NEXT_PUBLIC_AGENTA_API_URL}/api/evaluations/${evaluationId}`)
        .then((responseData) => {
            return fromEvaluationResponseToEvaluation(responseData.data)
        })
}

export const deleteEvaluations = async (ids: string[]) => {
    await axios({
        method: "delete",
        url: `${process.env.NEXT_PUBLIC_AGENTA_API_URL}/api/evaluations`,
        data: {evaluations_ids: ids},
    })
}

export const loadEvaluationsScenarios = async (
    evaluationTableId: string,
    evaluation: Evaluation,
) => {
    return await axios
        .get(
            `${process.env.NEXT_PUBLIC_AGENTA_API_URL}/api/evaluations/${evaluationTableId}/evaluation_scenarios`,
        )
        .then((responseData) => {
            const evaluationsRows = responseData.data.map((item: any) => {
                return fromEvaluationScenarioResponseToEvaluationScenario(item, evaluation)
            })

            return evaluationsRows
        })
}

<<<<<<< HEAD
export const updateEvaluation = async (evaluationId: string, data) => {
    const response = await axios.put(
        `${process.env.NEXT_PUBLIC_AGENTA_API_URL}/api/evaluations/${evaluationId}`,
        data,
    )
=======
export const updateEvaluation = async (evaluationId: string, data: GenericObject) => {
    const response = await eval_endpoint.put(`${evaluationId}`, data)
>>>>>>> df5ab561
    return response.data
}

export const updateEvaluationScenario = async (
    evaluationTableId: string,
    evaluationScenarioId: string,
    data: GenericObject,
    evaluationType: EvaluationType,
) => {
    const response = await axios.put(
        `${process.env.NEXT_PUBLIC_AGENTA_API_URL}/api/evaluations/${evaluationTableId}/evaluation_scenario/${evaluationScenarioId}/${evaluationType}`,
        data,
    )
    return response.data
}

<<<<<<< HEAD
export const postEvaluationScenario = async (evaluationTableId: string, data) => {
    const response = await eval_endpoint.post(
        `${process.env.NEXT_PUBLIC_AGENTA_API_URL}/api/evaluations/${evaluationTableId}/evaluation_scenario`,
        data,
    )
=======
export const postEvaluationScenario = async (evaluationTableId: string, data: GenericObject) => {
    const response = await eval_endpoint.post(`${evaluationTableId}/evaluation_scenario`, data)
>>>>>>> df5ab561
    return response.data
}

export const fetchEvaluationResults = async (evaluationId: string) => {
    const response = await axios.get(
        `${process.env.NEXT_PUBLIC_AGENTA_API_URL}/api/evaluations/${evaluationId}/results`,
    )
    return response.data
}

export const fetchApps = () => {
    const {data, error, isLoading} = useSWR(
        `${process.env.NEXT_PUBLIC_AGENTA_API_URL}/api/app_variant/list_apps/`,
        fetcher,
    )
    return {
        data,
        error,
        isLoading,
    }
}

export const getTemplates = async () => {
    const response = await axios.get(
        `${process.env.NEXT_PUBLIC_AGENTA_API_URL}/api/containers/templates/`,
    )
    return response.data
}

export const pullTemplateImage = async (image_name: string) => {
    const response = await axios.get(
        `${process.env.NEXT_PUBLIC_AGENTA_API_URL}/api/containers/templates/${image_name}/images/`,
    )
    return response.data
}

export const startTemplate = async (templateObj: AppTemplate) => {
    const response = await axios.post(
        `${process.env.NEXT_PUBLIC_AGENTA_API_URL}/api/app_variant/add/from_template/`,
        templateObj,
    )
    return response
}<|MERGE_RESOLUTION|>--- conflicted
+++ resolved
@@ -18,11 +18,7 @@
  * Raw interface for the parameters parsed from the openapi.json
  */
 
-<<<<<<< HEAD
 const fetcher = (url: string) => axios.get(url).then((res) => res.data)
-=======
-const fetcher = (...args: Parameters<typeof fetch>) => fetch(...args).then((res) => res.json())
->>>>>>> df5ab561
 
 export async function fetchVariants(app: string): Promise<Variant[]> {
     const response = await axios.get(
@@ -233,10 +229,6 @@
     return response.data
 }
 
-const eval_endpoint = axios.create({
-    baseURL: `${process.env.NEXT_PUBLIC_AGENTA_API_URL}/api/evaluations`,
-})
-
 export const loadEvaluations = async (app_name: string) => {
     return await axios
         .get(`${process.env.NEXT_PUBLIC_AGENTA_API_URL}/api/evaluations?app_name=${app_name}`)
@@ -258,11 +250,12 @@
 }
 
 export const deleteEvaluations = async (ids: string[]) => {
-    await axios({
+    const response = await axios({
         method: "delete",
         url: `${process.env.NEXT_PUBLIC_AGENTA_API_URL}/api/evaluations`,
         data: {evaluations_ids: ids},
     })
+    return response.data
 }
 
 export const loadEvaluationsScenarios = async (
@@ -282,16 +275,11 @@
         })
 }
 
-<<<<<<< HEAD
-export const updateEvaluation = async (evaluationId: string, data) => {
+export const updateEvaluation = async (evaluationId: string, data: GenericObject) => {
     const response = await axios.put(
         `${process.env.NEXT_PUBLIC_AGENTA_API_URL}/api/evaluations/${evaluationId}`,
         data,
     )
-=======
-export const updateEvaluation = async (evaluationId: string, data: GenericObject) => {
-    const response = await eval_endpoint.put(`${evaluationId}`, data)
->>>>>>> df5ab561
     return response.data
 }
 
@@ -308,16 +296,11 @@
     return response.data
 }
 
-<<<<<<< HEAD
-export const postEvaluationScenario = async (evaluationTableId: string, data) => {
-    const response = await eval_endpoint.post(
+export const postEvaluationScenario = async (evaluationTableId: string, data: GenericObject) => {
+    const response = await axios.post(
         `${process.env.NEXT_PUBLIC_AGENTA_API_URL}/api/evaluations/${evaluationTableId}/evaluation_scenario`,
         data,
     )
-=======
-export const postEvaluationScenario = async (evaluationTableId: string, data: GenericObject) => {
-    const response = await eval_endpoint.post(`${evaluationTableId}/evaluation_scenario`, data)
->>>>>>> df5ab561
     return response.data
 }
 
