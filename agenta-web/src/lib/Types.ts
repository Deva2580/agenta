import {AbsoluteString} from "next/dist/lib/metadata/types/metadata-types"
import {EvaluationFlow, EvaluationType} from "./enums"

export interface testset {
    _id: string
    name: string
    created_at: string
}

export interface AppVariant {
    id: number
    name: string
    endpoint: string
}

export interface Variant {
    variantName: string
    templateVariantName: string | null // template name of the variant in case it has a precursor. Needed to compute the URI path
    persistent: boolean // whether the variant is persistent in the backend or not
    parameters: Record<string, string> | null // parameters of the variant. Only set in the case of forked variants
    previousVariantName?: null | string // name of the variant that was forked from. Only set in the case of forked variants
}

export interface RestartVariantDocker {
    app_name: string
    variant_name: string
}

export interface RestartVariantDockerResponse {
    status: number
    data: {
        message: string
    }
}

export interface RestartVariantDockerErrResponse {
    response?: {
        data?: {
            detail: string
        }
    }
}

// Define the interface for the tabs item in playground page
export interface PlaygroundTabsItem {
    key: string
    label: string
    children: JSX.Element
    closable: boolean
}

export interface Evaluation {
    id: string
    createdAt: string
    variants: Variant[]
    evaluationType: string
    status: EvaluationFlow
    testset: {
        _id: string
        name: string
    }
    appName: string
}

export interface CreateCustomEvaluation {
    evaluation_name: string
    python_code: string
    app_name: string
}

export interface CreateCustomEvaluationSuccessResponse {
    status: string
    message: string
    evaluation_id: string
}

export interface ExecuteCustomEvalCode {
    evaluation_id: string
    inputs: Array<Object>
    outputs: Array<Object>
    app_name: string
    variant_name: string
    correct_answer: string
}

export interface SingleCustomEvaluation {
    id: string
    app_name: string
    evaluation_name: string
}

export interface Parameter {
    name: string
    type: string
    input: boolean
    required: boolean
    default?: any
    enum?: Array<string>
    minimum?: number
    maximum?: number
}

export interface EvaluationResponseType {
    id: string
    variants: string[]
    votes_data: {
        variants_votes_data: {
            number_of_votes: number
            percentage: number
        }
        flag_votes: {number_of_votes: number; percentage: number}
    }
    app_name: string
    status: string
    evaluation_type: string
    evaluation_type_settings: {
        similarity_threshold: number
        regex_pattern: string
        regex_should_match: boolean
        webhook_url: string
    }
    custom_code_evaluation_id?: string
    llm_app_prompt_template?: string
    testset: {
        _id: string
        name: string
    }
    created_at: string
}

export type LanguageItem = {displayName: string; languageKey: string}

export interface ResultsTableDataType {
    id: string
    variants: string[]
    votesData?: {
        variants_votes_data: {
            number_of_votes: number
            percentage: number
        }
        flag_votes: {number_of_votes: number; percentage: number}
    }
    scoresData?: any
    evaluationType: EvaluationType
    createdAt?: string
    avgScore?: number
}

/**
 * Used to define the additional inputs the user can add to a variant through DictInput in the SDK
 */
export interface InputParameter {
    name: string
}

export interface Template {
    id: number
    image: {
        name: string
        title: string
        description: string
        architecture: string
    }
}

export interface TemplateImage {
    image_tag: string
    image_id: string
    message?: string
}

export interface AppTemplate {
    app_name: string
    image_id: string
    image_tag: string
    env_vars?: {
        OPENAI_API_KEY: string | null
    }
}

export interface ISession {
    loading: boolean
    doesSessionExist: boolean
    userId: string
    invalidClaims: Array<any>
    accessTokenPayload: {
        exp: number
        iat: number
        iss: string
        parentRefreshTokenHash1: string
        refreshTokenHash1: string
        sessionHandle: string
        sub: string
    }
}
export type GenericObject = Record<string, any>
export type KeyValuePair = Record<string, string>

<<<<<<< HEAD
export interface Environment {
    name: string
    deployed_app_variant: string
=======
export interface CustomEvaluation {
    id: string
    app_name: string
    evaluation_name: string
    python_code: string
    created_at: string
    updated_at: string
>>>>>>> fe5d3bb6
}<|MERGE_RESOLUTION|>--- conflicted
+++ resolved
@@ -196,11 +196,11 @@
 export type GenericObject = Record<string, any>
 export type KeyValuePair = Record<string, string>
 
-<<<<<<< HEAD
 export interface Environment {
     name: string
     deployed_app_variant: string
-=======
+}
+
 export interface CustomEvaluation {
     id: string
     app_name: string
@@ -208,5 +208,4 @@
     python_code: string
     created_at: string
     updated_at: string
->>>>>>> fe5d3bb6
 }