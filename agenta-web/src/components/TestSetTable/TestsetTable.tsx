import React, {useState, useRef, useEffect} from "react"
import {AgGridReact} from "ag-grid-react"
import "ag-grid-community/styles/ag-grid.css"
import "ag-grid-community/styles/ag-theme-alpine.css"
import {createUseStyles} from "react-jss"
import {Button, Input, Tooltip, Typography, message} from "antd"
import TestsetMusHaveNameModal from "./InsertTestsetNameModal"
import {DeleteOutlined, EditOutlined, PlusOutlined} from "@ant-design/icons"
import {createNewTestset, loadTestset, updateTestset} from "@/lib/services/api"
import {useRouter} from "next/router"
import {useAppTheme} from "../Layout/ThemeContextProvider"
import useBlockNavigation from "@/hooks/useBlockNavigation"
import {useUpdateEffect} from "usehooks-ts"
import useStateCallback from "@/hooks/useStateCallback"
import {AxiosResponse} from "axios"
import EditRowModal from "./EditRowModal"

const useStyles = createUseStyles({
    cellContainer: {
        position: "relative",
        display: "flex",
        alignItems: "center",
        gap: 2,
        height: "100%",

        "&:hover>:nth-child(2)": {
            display: "inline",
        },
    },
    cellValue: {
        whiteSpace: "nowrap",
        overflow: "hidden",
        textOverflow: "ellipsis",
        flex: 1,
    },
    cellEditIcon: {
        display: "none",
    },
})

type testsetTableProps = {
    mode: "create" | "edit"
}

function CellRenderer(props: any) {
    const classes = useStyles()
    const cellValue = props.valueFormatted ? props.valueFormatted : props.value

    return props.colDef.field ? (
        <span
            className={classes.cellContainer}
            onClick={() =>
                props.api.startEditingCell({
                    rowIndex: props.node.rowIndex,
                    colKey: props.colDef.field,
                })
            }
        >
            <span className={classes.cellValue}>{cellValue || ""}</span>
            <span className={classes.cellEditIcon}>
                <Tooltip title="Edit in focused mode">
                    <EditOutlined
                        onClick={() => props.colDef?.cellRendererParams?.onEdit(props.rowIndex)}
                    />
                </Tooltip>
            </span>
        </span>
    ) : undefined
}

const TestsetTable: React.FC<testsetTableProps> = ({mode}) => {
    const [messageApi, contextHolder] = message.useMessage()

    const mssgModal = (type, content) => {
        messageApi.open({
            type,
            content,
        })
    }

    const router = useRouter()
    const appName = router.query.app_name?.toString() || ""
    const {testset_id} = router.query
    const [unSavedChanges, setUnSavedChanges] = useStateCallback(false)
    const [loading, setLoading] = useState(false)
    const [testsetName, setTestsetName] = useState("")
    const [rowData, setRowData] = useState([
        {column1: "data1"},
        {column1: "data1"},
        {column1: "data1"},
    ])
    const emptyData = {field: "", editable: false, maxWidth: 100}
    const [isModalOpen, setIsModalOpen] = useState(false)
    const [columnDefs, setColumnDefs] = useState([
        {
            field: "",
            headerCheckboxSelection: true,
            checkboxSelection: true,
            showDisabledCheckboxes: true,
            maxWidth: 50,
            editable: false,
        },
        {field: "column1"},
    ])
    const [inputValues, setInputValues] = useStateCallback(
        columnDefs.filter((colDef) => colDef.field !== "").map((col) => col.field),
    )
    const [focusedRowData, setFocusedRowData] = useState<Record<string, any>>()
    const gridRef = useRef(null)

    const [selectedRow, setSelectedRow] = useState([])

    const onRowSelectedOrDeselected = () => {
        if (!gridRef?.current) return
        setSelectedRow(gridRef?.current?.getSelectedNodes())
    }

    useBlockNavigation(unSavedChanges, {
        title: "Unsaved changes",
        message:
            "You have unsaved changes in your test set. Do you want to save these changes before leaving the page?",
        okText: "Save",
        onOk: async () => {
            await onSaveData(false)
            return !!testsetName
        },
        cancelText: "Proceed without saving",
    })

    useUpdateEffect(() => {
        if (!loading) {
            setUnSavedChanges(true)
        }
    }, [rowData, testsetName, columnDefs, inputValues])

    useEffect(() => {
        if (mode === "edit" && testset_id) {
            setLoading(true)
            loadTestset(testset_id).then((data) => {
                setTestsetName(data.name)
                setRowData(data.csvdata)

                // Create the column definitions from the data keys
                const columnsFromData = Object.keys(data.csvdata[0]).map((key) => ({
                    field: key,
                }))

                // Merge with the existing column definitions (the checkbox column)
                const newColumnDefs = [...columnDefs.slice(0, 1), ...columnsFromData, emptyData]

                setColumnDefs([...newColumnDefs])

                // Update input values for column names
                setInputValues(
                    columnsFromData.map((colDef) => colDef.field),
                    () => {
                        //set loading to false after the initial state has been settled
                        setTimeout(() => {
                            setLoading(false)
                        }, 100)
                    },
                )
            })
        }
    }, [mode, testset_id])

    const updateTable = (inputValues: string[]) => {
        const checkboxColumn = columnDefs.find((colDef) => colDef.field === "")
        const dataColumns = columnDefs.filter((colDef) => colDef.field !== "")

        const newDataColumns = inputValues.map((value, index) => {
            return {
                field: value || dataColumns[index]?.field || `newColumn${index}`,
            }
        })

        const newColumnDefs = [checkboxColumn, ...newDataColumns, emptyData]

        const keyMap = dataColumns.reduce((acc, colDef, index) => {
            acc[colDef.field] = newDataColumns[index].field
            return acc
        }, {})

        const newRowData = rowData.map((row) => {
            const newRow = {}
            for (let key in row) {
                newRow[keyMap[key]] = row[key]
            }
            return newRow
        })

        setColumnDefs(newColumnDefs)

        setRowData(newRowData)
        if (gridRef.current) {
            gridRef.current.setColumnDefs(newColumnDefs)
        }
    }

    const HeaderComponent = (params: any) => {
        const {eGridHeader} = params
        const [scopedInputValues, setScopedInputValues] = useState(
            columnDefs.filter((colDef) => colDef.field !== "").map((col) => col.field),
        )
        const [index, setIndex] = useState(eGridHeader.attributes[4].nodeValue - 2)

        const [displayName, setDisplayName] = useState(
            inputValues[eGridHeader.attributes[4].nodeValue - 2],
        )

        const [isEditInputOpen, setIsEditInputOpen] = useState<boolean>(false)
        const handleOpenEditInput = () => {
            setIsEditInputOpen(true)
        }

        const handleSave = () => {
            if (scopedInputValues[index] == inputValues[index]) {
                setIsEditInputOpen(false)
                console.log("here")
                return
            }
            if (inputValues.includes(scopedInputValues[index]) || scopedInputValues[index] == "") {
                message.error(
                    scopedInputValues[index] == ""
                        ? "Invalid column name"
                        : "Column name already exist!",
                )
            } else {
                setInputValues(scopedInputValues)
                updateTable(scopedInputValues)
                setIsEditInputOpen(false)
            }
        }

        const handleInputChange = (index, event) => {
            const values = [...inputValues]
            values[index] = event.target.value
            setScopedInputValues(values)
        }

        const onAddColumn = () => {
            const newColumnName = `column${columnDefs.length - 1}`
            const newColmnDef = columnDefs
            // Update each row to include the new column
            const updatedRowData = rowData.map((row) => ({
                ...row,
                [newColumnName]: "", // set the initial value of the new column to an empty string
            }))

            newColmnDef.pop()

            setInputValues([...inputValues, newColumnName])
            setColumnDefs([...columnDefs, {field: newColumnName}, emptyData])
            setRowData(updatedRowData)
        }

        useEffect(() => {
            setScopedInputValues(inputValues)
        }, [columnDefs])

        useEffect(() => {
            const handleEscape = (e: KeyboardEvent) => {
                if (e.key == "Enter") {
                    if (isEditInputOpen) {
                        handleSave()
                    }
                }
            }
            window.addEventListener("keydown", handleEscape)
            return () => window.removeEventListener("keydown", handleEscape)
        }, [isEditInputOpen, scopedInputValues])

        if (displayName === undefined) {
            return (
                <div style={{width: "100%", display: "flex", justifyContent: "end"}}>
                    <Button onClick={onAddColumn} style={{marginRight: "10px"}}>
                        <PlusOutlined />
                    </Button>
                </div>
            )
        } else {
            return (
                <>
                    <div
                        style={{
                            width: "100%",
                            height: "100% ",
                            display: "flex",
                            alignItems: "center",
                            justifyContent: "space-between",
                        }}
                    >
                        {isEditInputOpen ? (
                            <Input
                                value={scopedInputValues[index]}
                                onChange={(event) => handleInputChange(index, event)}
                                size="small"
                                style={{
                                    marginTop: "10px",
                                    marginBottom: "10px",
                                    height: "30px",
                                    marginRight: "3px",
                                    outline: "red",
                                }}
                            />
                        ) : (
                            displayName
                        )}

                        <div>
                            {isEditInputOpen ? (
                                <Button
                                    icon="Save"
                                    onClick={handleSave}
                                    type="default"
                                    style={{
                                        width: "45px",
                                    }}
                                />
                            ) : (
                                <Button
                                    icon={<EditOutlined />}
                                    onClick={handleOpenEditInput}
                                    type="text"
                                />
                            )}

                            <Button
                                type="text"
                                icon={<DeleteOutlined />}
                                onClick={() => onDeleteColumn(index)}
                            />
                        </div>
                    </div>
                </>
            )
        }
    }

    const defaultColDef = {
        flex: 1,
        minWidth: 100,
        editable: true,
        cellRenderer: CellRenderer,
        cellRendererParams: {
            onEdit: (ix: number) => {
                setFocusedRowData(rowData[ix])
            },
        },
        headerComponent: HeaderComponent,
        resizable: true,
    }

    const onAddRow = () => {
        const newRow = {}
        columnDefs.forEach((colDef) => {
            if (colDef.field !== "") {
                newRow[colDef.field] = ""
            }
        })
        setRowData([...rowData, newRow])
    }

<<<<<<< HEAD
    const onSaveData = async (redirect = true) => {
=======
    const onAddColumn = () => {
        const newColumnName = `column${columnDefs.length}`
        // Update each row to include the new column
        const updatedRowData = rowData.map((row) => ({
            ...row,
            [newColumnName]: "", // set the initial value of the new column to an empty string
        }))
        setInputValues([...inputValues, newColumnName])
        setColumnDefs([...columnDefs, {field: newColumnName}])
        setRowData(updatedRowData)
    }

    const onSaveData = async () => {
>>>>>>> 1f8518a8
        try {
            const afterSave = (response: AxiosResponse) => {
                if (response.status === 200) {
                    setUnSavedChanges(false, () => {
                        mssgModal("success", "Changes saved successfully!")
                    })
                }
            }

            if (mode === "create") {
                if (!testsetName) {
                    setIsModalOpen(true)
                } else {
                    const response = await createNewTestset(appName, testsetName, rowData)
                    afterSave(response)
                }
            } else if (mode === "edit") {
                if (!testsetName) {
                    setIsModalOpen(true)
                } else {
                    const response = await updateTestset(testset_id, testsetName, rowData)
                    afterSave(response)
                }
            }
        } catch (error) {
            mssgModal("error", "Error saving test set")
            console.error("Error saving test set:", error)
            throw error
        }
    }

    const handleChange = (e) => {
        setTestsetName(e.target.value)
    }

    const onDeleteRow = () => {
        const selectedNodes = gridRef.current.getSelectedNodes()
        const selectedData = selectedNodes.map((node) => node.data)
        const newrowData = rowData.filter((row) => !selectedData.includes(row))
        setRowData(newrowData)
    }

    const onDeleteColumn = (indexToDelete) => {
        // Get the field to be deleted
        const fieldToDelete = columnDefs[indexToDelete + 1]?.field // +1 to skip checkbox column

        // Filter out the column and corresponding input value
        const newColumnDefs = columnDefs.filter((_, index) => index !== indexToDelete + 1) // +1 to skip checkbox column
        const newInputValues = inputValues.filter((_, index) => index !== indexToDelete)

        // Update the rowData to remove the field
        const newRowData = rowData.map((row) => {
            const newRow = {...row}
            delete newRow[fieldToDelete]
            return newRow
        })

        // Update the state
        setInputValues(newInputValues)
        setColumnDefs(newColumnDefs)
        setRowData(newRowData)
        if (gridRef.current) {
            gridRef.current.setColumnDefs(newColumnDefs)
        }
    }

    const handleCellValueChanged = (params) => {
        if (params.newValue === null) {
            params.data[params.colDef.field] = ""
        }
        setUnSavedChanges(true)
    }

    const {appTheme} = useAppTheme()

    return (
        <div>
            {contextHolder}

            <Typography.Title level={5} style={{marginBottom: "20px"}}>
                Create a new Test Set
            </Typography.Title>

            <div
                style={{
                    width: "100%",
                    marginBottom: 20,
                    display: "flex",
                    flexDirection: "row",
                    alignItems: "center",
                }}
            >
                <Input
                    value={testsetName}
                    onChange={handleChange}
                    style={{marginRight: "10px"}}
                    placeholder="Test Set Name"
                    data-cy="testset-name-input"
                />
                <Button
                    data-cy="testset-save-button"
                    onClick={() => onSaveData(true)}
                    type="primary"
                >
                    Save Test Set
                </Button>
            </div>

            <div style={{marginBottom: 20}}>
                <div>
                    <Typography.Text italic>Notes:</Typography.Text>
                </div>
                <div>
                    <Typography.Text italic>
                        - Specify column names similar to the Input parameters.
                    </Typography.Text>
                </div>
                <div>
                    <Typography.Text italic>- A column with </Typography.Text>
                    <Typography.Text strong>'correct_answer'</Typography.Text>
                    <Typography.Text>
                        {" "}
                        name will be treated as a ground truth column and could be used in
                        evaluations.
                    </Typography.Text>
                </div>
            </div>

            <div
                className={`${appTheme === "dark" ? "ag-theme-alpine-dark" : "ag-theme-alpine"}`}
                style={{height: 500}}
            >
                <AgGridReact
                    onGridReady={(params) => (gridRef.current = params.api)}
                    rowData={rowData}
                    columnDefs={columnDefs}
                    defaultColDef={defaultColDef}
                    singleClickEdit={false}
                    rowSelection={"multiple"}
                    suppressRowClickSelection={true}
                    onCellValueChanged={handleCellValueChanged}
                    stopEditingWhenCellsLoseFocus={true}
                    onRowSelected={onRowSelectedOrDeselected}
                    onRowDataUpdated={onRowSelectedOrDeselected}
                />
            </div>
            {selectedRow && (
                <div
                    style={{
                        display: "flex",
                        justifyContent: "space-between",
                        marginTop: "20px",
                    }}
                >
                    <div>
                        <Button onClick={onAddRow}>Add Row</Button>
                        <Button
                            onClick={onDeleteRow}
                            style={{marginLeft: 10}}
                            disabled={selectedRow.length < 1}
                        >
                            Delete Row{selectedRow.length > 1 ? "s" : null}
                        </Button>
                    </div>
                </div>
            )}

            <TestsetMusHaveNameModal isModalOpen={isModalOpen} setIsModalOpen={setIsModalOpen} />

            <EditRowModal
                onCancel={() => setFocusedRowData(undefined)}
                data={focusedRowData}
                onCellValueChanged={handleCellValueChanged}
            />
        </div>
    )
}

export default TestsetTable<|MERGE_RESOLUTION|>--- conflicted
+++ resolved
@@ -361,23 +361,7 @@
         setRowData([...rowData, newRow])
     }
 
-<<<<<<< HEAD
-    const onSaveData = async (redirect = true) => {
-=======
-    const onAddColumn = () => {
-        const newColumnName = `column${columnDefs.length}`
-        // Update each row to include the new column
-        const updatedRowData = rowData.map((row) => ({
-            ...row,
-            [newColumnName]: "", // set the initial value of the new column to an empty string
-        }))
-        setInputValues([...inputValues, newColumnName])
-        setColumnDefs([...columnDefs, {field: newColumnName}])
-        setRowData(updatedRowData)
-    }
-
     const onSaveData = async () => {
->>>>>>> 1f8518a8
         try {
             const afterSave = (response: AxiosResponse) => {
                 if (response.status === 200) {
