import {PlusOutlined} from "@ant-design/icons"
import {Button, Card, Col, Input, Modal, Row, Typography, notification} from "antd"
import {useState, useEffect} from "react"
import YouTube from "react-youtube"
import {Template, AppTemplate, TemplateImage} from "@/lib/Types"
import {isAppNameInputValid} from "@/lib/helpers/utils"
import {fetchApps, getTemplates, pullTemplateImage, startTemplate} from "@/lib/services/api"
import AppTemplateCard from "./AppTemplateCard"
<<<<<<< HEAD
import {useRouter} from "next/router"
=======
import { useRouter } from "next/router"
>>>>>>> c7bbfba0

export default function CreateApp() {
    const {Text, Title} = Typography

    const router = useRouter()
<<<<<<< HEAD

=======
>>>>>>> c7bbfba0
    const [isCreateAppModalOpen, setIsCreateAppModalOpen] = useState(false)
    const [isCreateAppFromTemplateModalOpen, setIsCreateAppFromTemplateModalOpen] = useState(false)
    const [isWriteAppModalOpen, setIsWriteAppModalOpen] = useState(false)
    const [templates, setTemplates] = useState<Template[]>([])
<<<<<<< HEAD
    const [templateName, setTemplateName] = useState<string | undefined>(undefined)
    const [isInputTemplateModalOpen, setIsInputTemplateModalOpen] = useState<boolean>(false)
=======
    const [templateMessage, setTemplateMessage] = useState("")
>>>>>>> c7bbfba0
    const [fetchingTemplate, setFetchingTemplate] = useState(false)

    const [hasApiKey, setHasApiKey] = useState(false)
    const [appNameExist, setAppNameExist] = useState(false)
    const [newApp, setNewApp] = useState("")

    const showCreateAppModal = () => {
        setIsCreateAppModalOpen(true)
    }

    const showCreateAppFromTemplateModal = () => {
        setIsCreateAppModalOpen(false)
        setIsCreateAppFromTemplateModalOpen(true)
    }

    const showWriteAppModal = () => {
        setIsCreateAppModalOpen(false)
        setIsWriteAppModalOpen(true)
    }

    const showInputTemplateModal = () => {
        setIsCreateAppFromTemplateModalOpen(false)
        setIsInputTemplateModalOpen(true)
    }

    const handleCreateAppFromTemplateModalCancel = () => {
        setIsCreateAppFromTemplateModalOpen(false)
    }

    const handleWriteApppModalCancel = () => {
        setIsWriteAppModalOpen(false)
    }

    const handleCreateAppModalCancel = () => {
        setIsCreateAppModalOpen(false)
    }

    const handleInputTemplateModalCancel = () => {
        if (fetchingTemplate) return
        setIsInputTemplateModalOpen(false)
        setNewApp("")
        setTemplateName(undefined)
    }

    const handleNavigation = () => {
        router.push(`/apps/${newApp}/playground`)
    }

    useEffect(() => {
        const fetchTemplates = async () => {
            const data = await getTemplates()
            if (typeof(data) == "object") {
                setTemplates(data)
            } else {
                setTemplateMessage(data)
            }
        }

        fetchTemplates()
    }, [])

    const fetchTemplateImage = async (image_name: string) => {
        const response = await pullTemplateImage(image_name)
        if (response) {
            return response
        } else {
            notification.error({
                message: "Template Selection",
                description: "Failed to fetch template image. Please try again later.",
                duration: 5,
            })
            return null
        }
    }

    const retrieveOpenAIKey = () => {
        const apiKey = localStorage.getItem("openAiToken")

        console.log("API Key => ", apiKey)
        return apiKey
    }

    const createAppVariantFromTemplateImage = async (
        app_name: string,
        image_id: string,
        image_tag: string,
        api_key: string
    ) => {

        const variantData: AppTemplate = {
            app_name: app_name,
            image_id: image_id,
            image_tag: image_tag,
            env_vars: {
                OPENAI_API_KEY: api_key,
            },
        }
        const response = await startTemplate(variantData)
        if (response.status == 200) {
            notification.success({
                message: "Template Selection",
                description: "App has been created and will begin to run.",
                duration: 15,
            })
            return response
        } else {
            notification.error({
                message: "Template Selection",
                description:
                    "An error occured when trying to start the variant. Ensure that you do not have a variant with the same app name.",
                duration: 5,
            })
            setFetchingTemplate(false)
        }
    }

    const handleTemplateCardClick = async (image_name: string) => {
        setFetchingTemplate(true)

        const OpenAIKey = retrieveOpenAIKey() as string
        console.log("No API Key => ", hasApiKey)
        if (OpenAIKey === null) {
            notification.error({
                message: "OpenAI API Key Missing",
                description: "Please provide your OpenAI API key to access this feature.",
                duration: 5,
            })
            router.push("/apikeys")
            return
        }

        notification.info({
            message: "Template Selection",
            description: "Fetching template image...",
            duration: 10,
        })

        const data: TemplateImage = await fetchTemplateImage(image_name)
        await createAppVariantFromTemplateImage(newApp, data.image_id, data.image_tag, OpenAIKey)

        handleCreateAppFromTemplateModalCancel()
        handleCreateAppModalCancel()
        setFetchingTemplate(false)

        handleNavigation()
        setNewApp("")
        setTemplateName(undefined)
    }

    const {data, error, isLoading} = fetchApps()

    useEffect(() => {
        if (data) {
            setAppNameExist(data.some((app) => app.app_name === newApp))
        }
    }, [data, newApp])

    return (
        <div>
            <Card
                style={{
                    width: 300,
                    height: 120,
                    display: "flex",
                    alignItems: "center",
                    justifyContent: "center",
                    cursor: "pointer",
                }}
                onClick={showCreateAppModal}
            >
                <Card.Meta
                    style={{
                        height: "90%",
                        display: "flex",
                        alignItems: "center",
                        justifyContent: "space-evenly",
                    }}
                    title={<div style={{textAlign: "center"}}>Create New App</div>}
                    avatar={<PlusOutlined size={24} />}
                />
            </Card>

            <Modal
                open={isCreateAppModalOpen}
                onCancel={handleCreateAppModalCancel}
                footer={null}
                title="Add new app"
                width={"600px"}
            >
                <Row
                    justify="start"
                    gutter={30}
                    style={{
                        padding: "10px",
                        height: "240px",
                        display: "flex",
                        alignItems: "center",
                    }}
                >
                    <Col span={12}>
                        <Card
                            style={{
                                textAlign: "center",
                                height: "180px",
                                cursor: "pointer",
                            }}
                            onClick={showCreateAppFromTemplateModal}
                        >
                            <Title style={{fontSize: 20}}>Create From Template</Title>
                            <Text>Create Quickly Simple Prompt Apps From UI</Text>
                        </Card>
                    </Col>
                    <Col span={12}>
                        <Card
                            style={{textAlign: "center", height: "180px", cursor: "pointer"}}
                            onClick={showWriteAppModal}
                        >
                            <Title style={{fontSize: 20}}>Write Your Own App</Title>
                            <Text>Create Complex LLM Apps From Your Code</Text>
                        </Card>
                    </Col>
                </Row>
            </Modal>
            <Modal
                title="Add new app from template"
                open={isCreateAppFromTemplateModalOpen}
                footer={null}
                onCancel={handleCreateAppFromTemplateModalCancel}
                width={"900px"}
                style={{
                    padding: "10px",
                }}
            >
                {appNameExist && (
                    <div style={{color: "red", marginLeft: "10px"}}>App name already exist</div>
                )}
                {newApp.length > 0 && !isAppNameInputValid(newApp) && (
                    <div style={{color: "red", marginLeft: "10px"}}>
                        App name must contain only letters, numbers, underscore, or dash
                    </div>
                )}

                <div
                    style={{
                        width: "100%",
                        display: "flex",
                        alignItems: "center",
                        flexWrap: "wrap",
                        justifyContent: "space-evenly",
                        padding: "10px",
                    }}
                >

                    {templates.length === 0 ? (
                        <div>
                            <AppTemplateCard
                                title="No Templates Available"
                                body={templateMessage}
                                noTemplate={true}
                            >
                            </AppTemplateCard>
                        </div>
                    )  : templates.map((template) => (
                        <div
                            key={template.id}
                            style={{
                                cursor:
                                    newApp.length > 0 && isAppNameInputValid(newApp)
                                        ? "pointer"
                                        : "not-allowed",
                            }}
                        >
                            <AppTemplateCard
                                title={template.image.name}
                                body=""
                                onClick={() => {
<<<<<<< HEAD
                                    showInputTemplateModal()
                                    setTemplateName(template.image.name)
=======
                                    if (appNameExist) {
                                        notification.warning({
                                            message: "Template Selection",
                                            description:
                                                "App name already exists. Please choose a different name.",
                                            duration: 3,
                                        })
                                    } else if (
                                        fetchingTemplate &&
                                        newApp.length > 0 &&
                                        isAppNameInputValid(newApp)
                                    ) {
                                        notification.info({
                                            message: "Template Selection",
                                            description:
                                                "The template image is currently being fetched. Please wait...",
                                            duration: 3,
                                        })
                                    } else if (
                                        !fetchingTemplate &&
                                        newApp.length > 0 &&
                                        isAppNameInputValid(newApp)
                                    ) {
                                        handleTemplateCardClick(template.image.name)
                                    } else {
                                        notification.warning({
                                            message: "Template Selection",
                                            description:
                                                "Please provide a valid app name to choose a template.",
                                            duration: 3,
                                        })
                                    }
>>>>>>> c7bbfba0
                                }}
                                noTemplate={false}
                            />
                        </div>
                    ))}
                </div>
            </Modal>

            <Modal
                title="Input app name"
                open={isInputTemplateModalOpen}
                onCancel={handleInputTemplateModalCancel}
                width={"500px"}
                footer={null}
            >
                <Input
                    placeholder="New app name (e.g., chat-app)"
                    value={newApp}
                    onChange={(e) => setNewApp(e.target.value)}
                    style={{margin: "10px"}}
                    disabled={fetchingTemplate}
                />
                <Button
                    style={{margin: "10px"}}
                    loading={fetchingTemplate}
                    onClick={() => {
                        if (appNameExist) {
                            notification.warning({
                                message: "Template Selection",
                                description:
                                    "App name already exists. Please choose a different name.",
                                duration: 3,
                            })
                        } else if (
                            fetchingTemplate &&
                            newApp.length > 0 &&
                            isAppNameInputValid(newApp)
                        ) {
                            notification.info({
                                message: "Template Selection",
                                description:
                                    "The template image is currently being fetched. Please wait...",
                                duration: 3,
                            })
                        } else if (
                            !fetchingTemplate &&
                            newApp.length > 0 &&
                            isAppNameInputValid(newApp)
                        ) {
                            notification.info({
                                message: "Template Selection",
                                description: "Fetching template image...",
                                duration: 10,
                            })
                            handleTemplateCardClick(templateName)
                        } else {
                            notification.warning({
                                message: "Template Selection",
                                description:
                                    "Please provide a valid app name to choose a template.",
                                duration: 3,
                            })
                        }
                    }}
                >
                    Create
                </Button>
            </Modal>

            <Modal
                title="Write your own app"
                open={isWriteAppModalOpen}
                footer={null}
                onCancel={handleWriteApppModalCancel}
                width={"688px"}
            >
                <YouTube videoId="8-k1C6ehKuw" loading="lazy" />
            </Modal>
        </div>
    )
}<|MERGE_RESOLUTION|>--- conflicted
+++ resolved
@@ -6,30 +6,21 @@
 import {isAppNameInputValid} from "@/lib/helpers/utils"
 import {fetchApps, getTemplates, pullTemplateImage, startTemplate} from "@/lib/services/api"
 import AppTemplateCard from "./AppTemplateCard"
-<<<<<<< HEAD
 import {useRouter} from "next/router"
-=======
-import { useRouter } from "next/router"
->>>>>>> c7bbfba0
 
 export default function CreateApp() {
     const {Text, Title} = Typography
 
     const router = useRouter()
-<<<<<<< HEAD
-
-=======
->>>>>>> c7bbfba0
+
     const [isCreateAppModalOpen, setIsCreateAppModalOpen] = useState(false)
     const [isCreateAppFromTemplateModalOpen, setIsCreateAppFromTemplateModalOpen] = useState(false)
     const [isWriteAppModalOpen, setIsWriteAppModalOpen] = useState(false)
     const [templates, setTemplates] = useState<Template[]>([])
-<<<<<<< HEAD
+
+    const [templateMessage, setTemplateMessage] = useState("")
     const [templateName, setTemplateName] = useState<string | undefined>(undefined)
     const [isInputTemplateModalOpen, setIsInputTemplateModalOpen] = useState<boolean>(false)
-=======
-    const [templateMessage, setTemplateMessage] = useState("")
->>>>>>> c7bbfba0
     const [fetchingTemplate, setFetchingTemplate] = useState(false)
 
     const [hasApiKey, setHasApiKey] = useState(false)
@@ -81,7 +72,7 @@
     useEffect(() => {
         const fetchTemplates = async () => {
             const data = await getTemplates()
-            if (typeof(data) == "object") {
+            if (typeof data == "object") {
                 setTemplates(data)
             } else {
                 setTemplateMessage(data)
@@ -116,9 +107,8 @@
         app_name: string,
         image_id: string,
         image_tag: string,
-        api_key: string
+        api_key: string,
     ) => {
-
         const variantData: AppTemplate = {
             app_name: app_name,
             image_id: image_id,
@@ -174,6 +164,7 @@
         handleCreateAppModalCancel()
         setFetchingTemplate(false)
 
+        handleInputTemplateModalCancel()
         handleNavigation()
         setNewApp("")
         setTemplateName(undefined)
@@ -263,15 +254,6 @@
                     padding: "10px",
                 }}
             >
-                {appNameExist && (
-                    <div style={{color: "red", marginLeft: "10px"}}>App name already exist</div>
-                )}
-                {newApp.length > 0 && !isAppNameInputValid(newApp) && (
-                    <div style={{color: "red", marginLeft: "10px"}}>
-                        App name must contain only letters, numbers, underscore, or dash
-                    </div>
-                )}
-
                 <div
                     style={{
                         width: "100%",
@@ -282,75 +264,50 @@
                         padding: "10px",
                     }}
                 >
-
                     {templates.length === 0 ? (
                         <div>
                             <AppTemplateCard
                                 title="No Templates Available"
                                 body={templateMessage}
                                 noTemplate={true}
-                            >
-                            </AppTemplateCard>
+                            ></AppTemplateCard>
                         </div>
-                    )  : templates.map((template) => (
+                    ) : (
                         <div
-                            key={template.id}
                             style={{
-                                cursor:
-                                    newApp.length > 0 && isAppNameInputValid(newApp)
-                                        ? "pointer"
-                                        : "not-allowed",
+                                width: "100%",
+                                display: "flex",
+                                alignItems: "center",
+                                flexWrap: "wrap",
+                                justifyContent: "space-evenly",
+                                padding: "10px",
                             }}
                         >
-                            <AppTemplateCard
-                                title={template.image.name}
-                                body=""
-                                onClick={() => {
-<<<<<<< HEAD
-                                    showInputTemplateModal()
-                                    setTemplateName(template.image.name)
-=======
-                                    if (appNameExist) {
-                                        notification.warning({
-                                            message: "Template Selection",
-                                            description:
-                                                "App name already exists. Please choose a different name.",
-                                            duration: 3,
-                                        })
-                                    } else if (
-                                        fetchingTemplate &&
-                                        newApp.length > 0 &&
-                                        isAppNameInputValid(newApp)
-                                    ) {
-                                        notification.info({
-                                            message: "Template Selection",
-                                            description:
-                                                "The template image is currently being fetched. Please wait...",
-                                            duration: 3,
-                                        })
-                                    } else if (
-                                        !fetchingTemplate &&
-                                        newApp.length > 0 &&
-                                        isAppNameInputValid(newApp)
-                                    ) {
-                                        handleTemplateCardClick(template.image.name)
-                                    } else {
-                                        notification.warning({
-                                            message: "Template Selection",
-                                            description:
-                                                "Please provide a valid app name to choose a template.",
-                                            duration: 3,
-                                        })
-                                    }
->>>>>>> c7bbfba0
-                                }}
-                                noTemplate={false}
-                            />
+                            {templates.map((template) => (
+                                <div
+                                    key={template.id}
+                                    style={{
+                                        cursor:
+                                            newApp.length > 0 && isAppNameInputValid(newApp)
+                                                ? "pointer"
+                                                : "not-allowed",
+                                    }}
+                                >
+                                    <AppTemplateCard
+                                        title={template.image.name}
+                                        body=""
+                                        noTemplate={false}
+                                        onClick={() => {
+                                            showInputTemplateModal()
+                                            setTemplateName(template.image.name)
+                                        }}
+                                    />
+                                </div>
+                            ))}
                         </div>
-                    ))}
+                    )}
                 </div>
             </Modal>
-
             <Modal
                 title="Input app name"
                 open={isInputTemplateModalOpen}
@@ -365,6 +322,14 @@
                     style={{margin: "10px"}}
                     disabled={fetchingTemplate}
                 />
+                {appNameExist && (
+                    <div style={{color: "red", marginLeft: "10px"}}>App name already exist</div>
+                )}
+                {newApp.length > 0 && !isAppNameInputValid(newApp) && (
+                    <div style={{color: "red", marginLeft: "10px"}}>
+                        App name must contain only letters, numbers, underscore, or dash
+                    </div>
+                )}
                 <Button
                     style={{margin: "10px"}}
                     loading={fetchingTemplate}
@@ -392,11 +357,6 @@
                             newApp.length > 0 &&
                             isAppNameInputValid(newApp)
                         ) {
-                            notification.info({
-                                message: "Template Selection",
-                                description: "Fetching template image...",
-                                duration: 10,
-                            })
                             handleTemplateCardClick(templateName)
                         } else {
                             notification.warning({
