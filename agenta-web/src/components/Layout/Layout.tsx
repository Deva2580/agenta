import React from 'react';
import { Layout, theme } from 'antd';
import Sidebar from '../Sidebar/Sidebar';
import { HeartTwoTone } from '@ant-design/icons';

type LayoutProps = {
  children: React.ReactNode
}

const { Header, Content, Footer } = Layout;

const App: React.FC<LayoutProps> = ({ children }) => {

  const {
    token: { colorBgContainer },
  } = theme.useToken();

  return (
    <Layout style={{ minHeight: '100vh' }}>
<<<<<<< HEAD
      < Sidebar />
      {/* <Header style={{ padding: 0, background: colorBgContainer }} /> */}
      < Content style={{ margin: '0 5px' }}>

        <div style={{ padding: 24, background: colorBgContainer, minHeight: '100vh' }}>
          {children}
        </div>
      </Content >
    </Layout >
=======
      <Sidebar />
      <Layout className="site-layout">
        <Content style={{ margin: '0 16px' }}>
          <div style={{ padding: 24, minHeight: 360, background: colorBgContainer }}>
            {children}
          </div>
        </Content>

        <Footer style={{ textAlign: 'center' }}>
          <div>
            <span>Agenta © 2023. Made with</span>
            <span> <HeartTwoTone twoToneColor="#eb2f96" /> </span>
            <span>in Berlin.</span>
          </div>
          </Footer>
      </Layout>
    </Layout>
>>>>>>> e62d1e61
  );
};

export default App;<|MERGE_RESOLUTION|>--- conflicted
+++ resolved
@@ -17,25 +17,16 @@
 
   return (
     <Layout style={{ minHeight: '100vh' }}>
-<<<<<<< HEAD
       < Sidebar />
       {/* <Header style={{ padding: 0, background: colorBgContainer }} /> */}
+      <Layout className="site-layout">
+
       < Content style={{ margin: '0 5px' }}>
 
         <div style={{ padding: 24, background: colorBgContainer, minHeight: '100vh' }}>
           {children}
         </div>
       </Content >
-    </Layout >
-=======
-      <Sidebar />
-      <Layout className="site-layout">
-        <Content style={{ margin: '0 16px' }}>
-          <div style={{ padding: 24, minHeight: 360, background: colorBgContainer }}>
-            {children}
-          </div>
-        </Content>
-
         <Footer style={{ textAlign: 'center' }}>
           <div>
             <span>Agenta © 2023. Made with</span>
@@ -44,8 +35,8 @@
           </div>
           </Footer>
       </Layout>
-    </Layout>
->>>>>>> e62d1e61
+
+    </Layout >
   );
 };
 
