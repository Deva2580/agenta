--- conflicted
+++ resolved
@@ -1,15 +1,15 @@
 import React from "react"
-import {Col, Row, Divider, Button, Tooltip, Spin, notification} from "antd"
+import { Col, Row, Divider, Button, Tooltip, Spin, notification } from "antd"
 import TestView from "./Views/TestView"
 import ParametersView from "./Views/ParametersView"
-import {useVariant} from "@/lib/hooks/useVariant"
-import {Environment, Variant} from "@/lib/Types"
-import {useRouter} from "next/router"
-import {useState} from "react"
+import { useVariant } from "@/lib/hooks/useVariant"
+import { Environment, Variant } from "@/lib/Types"
+import { useRouter } from "next/router"
+import { useState } from "react"
 import axios from "axios"
-import {createUseStyles} from "react-jss"
-import {getAppContainerURL, restartAppVariantContainer, waitForAppToStart} from "@/lib/services/api"
-import {useAppContext} from "@/contexts/app.context"
+import { createUseStyles } from "react-jss"
+import { getAppContainerURL, restartAppVariantContainer, waitForAppToStart } from "@/lib/services/api"
+import { useAppContext } from "@/contexts/app.context"
 
 interface Props {
     variant: Variant
@@ -54,7 +54,7 @@
     const [isParamsCollapsed, setIsParamsCollapsed] = useState("1")
     const [containerURIPath, setContainerURIPath] = useState("")
     const [restarting, setRestarting] = useState<boolean>(false)
-    const {currentApp} = useAppContext()
+    const { currentApp } = useAppContext()
 
     let prevKey = ""
     const showNotification = (config: Parameters<typeof notification.open>[0]) => {
@@ -64,15 +64,9 @@
     }
 
     if (isError) {
-<<<<<<< HEAD
         let variantDesignator = variant.templateVariantName
         let imageName = `agentaai/${(currentApp?.app_name || "").toLowerCase()}_`
 
-=======
-        let imageName = `agentaai/${appName.toLowerCase()}_`
-        // TODO: Change this to variant.baseName
-        let variantDesignator = variant.templateVariantName
->>>>>>> 5e653e1c
         if (!variantDesignator || variantDesignator === "") {
             variantDesignator = variant.variantName
             imageName += variantDesignator.toLowerCase()
@@ -183,7 +177,7 @@
 
     return (
         <Spin spinning={isLoading}>
-            <Row gutter={[{xs: 8, sm: 16, md: 24, lg: 32}, 20]}>
+            <Row gutter={[{ xs: 8, sm: 16, md: 24, lg: 32 }, 20]}>
                 <Col span={24}>
                     <ParametersView
                         variant={variant}
@@ -203,7 +197,7 @@
             </Row>
             <Divider />
 
-            <Row gutter={[{xs: 8, sm: 16, md: 24, lg: 32}, 20]} className={classes.row}>
+            <Row gutter={[{ xs: 8, sm: 16, md: 24, lg: 32 }, 20]} className={classes.row}>
                 <Col span={24}>
                     <TestView inputParams={inputParams} optParams={optParams} URIPath={URIPath} />
                 </Col>
