import {useState, useEffect} from "react"
import type {ColumnType} from "antd/es/table"
import {LineChartOutlined} from "@ant-design/icons"
import {Button, Card, Col, Input, Row, Space, Spin, Statistic, Table, Tag, message} from "antd"
import {updateEvaluationScenario, callVariant} from "@/lib/services/api"
import {useVariants} from "@/lib/hooks/useVariant"
import {useRouter} from "next/router"
import {EvaluationFlow} from "@/lib/enums"
import {evaluateWithSimilarityMatch} from "@/lib/services/evaluations"
import {Typography} from "antd"
import {createUseStyles} from "react-jss"

interface SimilarityMatchEvaluationTableProps {
    evaluation: any
    columnsCount: number
    evaluationScenarios: SimilarityMatchEvaluationTableRow[]
}

interface SimilarityMatchEvaluationTableRow {
    id?: string
    inputs: {
        input_name: string
        input_value: string
    }[]
    outputs: {
        variant_name: string
        variant_output: string
    }[]
    columnData0: string
    correctAnswer: string
    score: string
    similarity: number
    evaluationFlow: EvaluationFlow
}
/**
 *
 * @param evaluation - Evaluation object
 * @param evaluationScenarios - Evaluation rows
 * @param columnsCount - Number of variants to compare face to face (per default 2)
 * @returns
 */

const useStyles = createUseStyles({
    appVariant: {
        backgroundColor: "rgb(201 255 216)",
        color: "rgb(0 0 0)",
        padding: 4,
        borderRadius: 5,
    },
    inputTestContainer: {
        display: "flex",
        justifyContent: "space-between",
    },
    inputTest: {
        backgroundColor: "rgb(201 255 216)",
        color: "rgb(0 0 0)",
        padding: 4,
        borderRadius: 5,
    },
    recordInput: {
        marginBottom: 10,
    },
    tag: {
        fontSize: "14px",
    },
    card: {
        marginBottom: 20,
    },
    div: {
        marginBottom: 20,
    },
    statCorrect: {
        "& .ant-statistic-content-value": {
            color: "#3f8600",
        },
    },
    statWrong: {
        "& .ant-statistic-content-value": {
            color: "#cf1322",
        },
    },
})

const SimilarityMatchEvaluationTable: React.FC<SimilarityMatchEvaluationTableProps> = ({
    evaluation,
    evaluationScenarios,
    columnsCount,
}) => {
    const classes = useStyles()
    const router = useRouter()
    const appName = Array.isArray(router.query.app_name)
        ? router.query.app_name[0]
        : router.query.app_name || ""

    const variants = evaluation.variants

    const variantData = useVariants(appName, variants)

    const [rows, setRows] = useState<SimilarityMatchEvaluationTableRow[]>([])
    const [dissimilarAnswers, setDissimilarAnswers] = useState<number>(0)
    const [similarAnswers, setSimilarAnswers] = useState<number>(0)
    const [accuracy, setAccuracy] = useState<number>(0)
    const [loadSpinner, setLoadingSpinners] = useState(false)

    const {Text} = Typography

    useEffect(() => {
        if (evaluationScenarios) {
            setRows(evaluationScenarios)
        }
    }, [evaluationScenarios])

    useEffect(() => {
        if (similarAnswers + dissimilarAnswers > 0) {
            setAccuracy((similarAnswers / (similarAnswers + dissimilarAnswers)) * 100)
        } else {
            setAccuracy(0)
        }
    }, [similarAnswers, dissimilarAnswers])

    useEffect(() => {
        const similar = rows.filter((row) => row.score === "true").length
        const dissimilar = rows.filter((row) => row.score === "false").length
        const accuracy = similar + dissimilar > 0 ? (similar / (similar + dissimilar)) * 100 : 0

        setSimilarAnswers(similar)
        setDissimilarAnswers(dissimilar)
        setAccuracy(accuracy)
    }, [rows])

    const handleInputChange = (
        e: React.ChangeEvent<HTMLInputElement>,
        rowIndex: number,
        inputFieldKey: number,
    ) => {
        const newRows = [...rows]
        newRows[rowIndex].inputs[inputFieldKey].input_value = e.target.value
        setRows(newRows)
    }

    const runAllEvaluations = async () => {
        // start loading spinner
        setLoadingSpinners(true)
        const promises: Promise<void>[] = []

        for (let i = 0; i < rows.length; i++) {
            promises.push(runEvaluation(i))
        }

        Promise.all(promises)
            .then(() => {
                console.log("All functions finished.")
            })
            .catch((err) => console.error("An error occurred:", err))
    }

    const runEvaluation = async (rowIndex: number) => {
        const inputParamsDict = rows[rowIndex].inputs.reduce((acc: {[key: string]: any}, item) => {
            acc[item.input_name] = item.input_value
            return acc
        }, {})

        const columnsDataNames = ["columnData0"]
        columnsDataNames.forEach(async (columnName: any, idx: number) => {
            setRowValue(rowIndex, columnName, "loading...")
            try {
                let result = await callVariant(
                    inputParamsDict,
                    variantData[idx].inputParams!,
                    variantData[idx].optParams!,
                    variantData[idx].URIPath!,
                )
                setRowValue(rowIndex, columnName, result)
                setRowValue(rowIndex, "evaluationFlow", EvaluationFlow.COMPARISON_RUN_STARTED)
                evaluate(rowIndex)
<<<<<<< HEAD
            } catch {
                setRowValue(rowIndex, columnName, "")
=======
                if (rowIndex === rows.length - 1) {
                    message.success("Evaluation Results Saved")
                    setLoadingSpinners(false)
                }
            } catch (e) {
                setRowValue(rowIndex, columnName, "")
                if (rowIndex === rows.length - 1) {
                    message.error("Oops! Something went wrong")
                    setLoadingSpinners(false)
                }
>>>>>>> f02cac42
            }
        })
    }

    /**
     *
     * @param rowNumber
     *
     * This method will:
     * 1. perform an similarity match evaluation for the given row number
     * 2. update the evaluation row with the result
     * 3. update the score column in the table
     */
    const evaluate = (rowNumber: number) => {
        const similarity = evaluateWithSimilarityMatch(
            rows[rowNumber].columnData0,
            rows[rowNumber].correctAnswer,
        )
        const isSimilar =
            similarity >= evaluation.evaluationTypeSettings.similarityThreshold ? "true" : "false"

        const evaluation_scenario_id = rows[rowNumber].id

        // TODO: we need to improve this and make it dynamic
        const appVariantNameX = variants[0].variantName
        const outputVariantX = rows[rowNumber].columnData0

        if (evaluation_scenario_id) {
            const data = {
                score: isSimilar,
                outputs: [{variant_name: appVariantNameX, variant_output: outputVariantX}],
            }

            updateEvaluationScenario(
                evaluation.id,
                evaluation_scenario_id,
                data,
                evaluation.evaluationType,
            )
                .then((data) => {
                    // NOTE: both rows are set in the UI and neither of them disrupt the other
                    setRowValue(rowNumber, "similarity", similarity)
                    setRowValue(rowNumber, "score", data.score)
                    if (isSimilar) {
                        setSimilarAnswers((prevSimilar) => prevSimilar + 1)
                    } else {
                        setDissimilarAnswers((prevDissimilar) => prevDissimilar + 1)
                    }
                })
                .catch((err) => {
                    console.error(err)
                })
        }
    }

    const setRowValue = (
        rowIndex: number,
        columnKey: keyof SimilarityMatchEvaluationTableRow,
        value: any,
    ) => {
        const newRows = [...rows]
        newRows[rowIndex][columnKey] = value as never
        setRows(newRows)
    }

    const dynamicColumns: ColumnType<SimilarityMatchEvaluationTableRow>[] = Array.from(
        {length: columnsCount},
        (_, i) => {
            const columnKey = `columnData${i}`

            return {
                title: (
                    <div>
                        <span>App Variant: </span>
                        <span className={classes.appVariant}>
                            {variants ? variants[i].variantName : ""}
                        </span>
                    </div>
                ),
                dataIndex: columnKey,
                key: columnKey,
                width: "25%",
                render: (
                    text: any,
                    record: SimilarityMatchEvaluationTableRow,
                    rowIndex: number,
                ) => {
                    if (record.outputs && record.outputs.length > 0) {
                        const outputValue = record.outputs.find(
                            (output: any) => output.variant_name === variants[i].variantName,
                        )?.variant_output
                        return <div>{outputValue}</div>
                    }
                    return text
                },
            }
        },
    )

    const columns = [
        {
            key: "1",
            width: "30%",
            title: (
                <div className={classes.inputTestContainer}>
                    <div>
                        <span> Inputs (Test set: </span>
                        <span className={classes.inputTest}>{evaluation.testset.name}</span>
                        <span> )</span>
                    </div>
                </div>
            ),
            dataIndex: "inputs",
            render: (text: any, record: SimilarityMatchEvaluationTableRow, rowIndex: number) => (
                <div>
                    {record &&
                        record.inputs &&
                        record.inputs.length && // initial value of inputs is array with 1 element and variantInputs could contain more than 1 element
                        record.inputs.map((input: any, index: number) => (
                            <div className={classes.recordInput} key={index}>
                                <Input
                                    placeholder={input.input_name}
                                    value={input.input_value}
                                    onChange={(e) => handleInputChange(e, rowIndex, index)}
                                />
                            </div>
                        ))}
                </div>
            ),
        },
        ...dynamicColumns,
        {
            title: "Correct Answer",
            dataIndex: "correctAnswer",
            key: "correctAnswer",
            width: "25%",

            render: (text: any, record: any, rowIndex: number) => <div>{record.correctAnswer}</div>,
        },
        {
            title: "Evaluation",
            dataIndex: "evaluation",
            key: "evaluation",
            width: 200,
            align: "center" as "left" | "right" | "center",
            render: (text: any, record: any, rowIndex: number) => {
                let tagColor = ""
                if (record.score === "true") {
                    tagColor = "green"
                } else if (record.score === "false") {
                    tagColor = "red"
                }

                return (
                    <Spin spinning={loadSpinner}>
                        <Space>
                            <div>
                                {!loadSpinner && rows[rowIndex].score !== "" && (
                                    <Tag color={tagColor} className={classes.tag}>
                                        {record.score}
                                    </Tag>
                                )}
                            </div>
                        </Space>
                    </Spin>
                )
            },
        },
        {
            title: "Similarity",
            dataIndex: "similarity",
            key: "similarity",
            width: 200,
            align: "center" as "left" | "right" | "center",
            render: (text: any, record: any, rowIndex: number) => {
                let tagColor = ""
                if (record.score === "true") {
                    tagColor = "green"
                } else if (record.score === "false") {
                    tagColor = "red"
                }

                return (
                    <Spin spinning={loadSpinner}>
                        <Space>
                            <div>
                                {!loadSpinner && text !== undefined && (
                                    <Tag color={tagColor} className={classes.tag}>
                                        {text.toFixed(2)}
                                    </Tag>
                                )}
                            </div>
                        </Space>
                    </Spin>
                )
            },
        },
    ]

    return (
        <div>
            <h1>
                Similarity match Evaluation (Threshold:{" "}
                {evaluation.evaluationTypeSettings.similarityThreshold})
            </h1>
            <div className={classes.div}>
                <Text>
                    This evaluation type is calculating the similarity using Jaccard similarity.
                </Text>
            </div>
            <div>
                <Row align="middle">
                    <Col span={12}>
                        <Button
                            type="primary"
                            onClick={runAllEvaluations}
                            icon={<LineChartOutlined />}
                            size="large"
                        >
                            Run Evaluation
                        </Button>
                    </Col>

                    <Col span={12}>
                        <Card bordered={true} className={classes.card}>
                            <Row justify="end">
                                <Col span={10}>
                                    <Statistic
                                        title="Similar answers:"
                                        value={`${similarAnswers} out of ${rows.length}`}
                                        className={classes.statCorrect}
                                    />
                                </Col>
                                <Col span={10}>
                                    <Statistic
                                        title="Dissimilar answers:"
                                        value={`${dissimilarAnswers} out of ${rows.length}`}
                                        className={classes.statWrong}
                                    />
                                </Col>
                                <Col span={4}>
                                    <Statistic
                                        title="Accuracy:"
                                        value={accuracy}
                                        precision={2}
                                        suffix="%"
                                    />
                                </Col>
                            </Row>
                        </Card>
                    </Col>
                </Row>
            </div>
            <div>
                <Table
                    dataSource={rows}
                    columns={columns}
                    pagination={false}
                    rowClassName={() => "editable-row"}
                />
            </div>
        </div>
    )
}

export default SimilarityMatchEvaluationTable<|MERGE_RESOLUTION|>--- conflicted
+++ resolved
@@ -173,21 +173,15 @@
                 setRowValue(rowIndex, columnName, result)
                 setRowValue(rowIndex, "evaluationFlow", EvaluationFlow.COMPARISON_RUN_STARTED)
                 evaluate(rowIndex)
-<<<<<<< HEAD
+                if (rowIndex === rows.length - 1) {
+                    message.success("Evaluation Results Saved")
+                }
             } catch {
                 setRowValue(rowIndex, columnName, "")
-=======
+            } finally {
                 if (rowIndex === rows.length - 1) {
-                    message.success("Evaluation Results Saved")
                     setLoadingSpinners(false)
                 }
-            } catch (e) {
-                setRowValue(rowIndex, columnName, "")
-                if (rowIndex === rows.length - 1) {
-                    message.error("Oops! Something went wrong")
-                    setLoadingSpinners(false)
-                }
->>>>>>> f02cac42
             }
         })
     }
