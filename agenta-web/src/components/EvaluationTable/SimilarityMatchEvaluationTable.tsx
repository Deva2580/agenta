--- conflicted
+++ resolved
@@ -141,15 +141,9 @@
                 setRowValue(rowIndex, columnName, result)
                 setRowValue(rowIndex, "evaluationFlow", EvaluationFlow.COMPARISON_RUN_STARTED)
                 evaluate(rowIndex)
-<<<<<<< HEAD
-            } catch (e: any) {
-=======
             } catch (e) {
                 setRowValue(rowIndex, columnName, "")
                 message.error("Oops! Something went wrong")
->>>>>>> 52440354
-                console.error("Error:", e)
-                message.error(e.cause)
             }
         })
     }
