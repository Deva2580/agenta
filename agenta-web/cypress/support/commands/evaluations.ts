--- conflicted
+++ resolved
@@ -46,14 +46,11 @@
     })
     cy.url({timeout: 15000}).should("include", "/playground")
     cy.contains(/modify parameters/i)
-<<<<<<< HEAD
-=======
 })
 
 Cypress.Commands.add("createVariantsAndTestsets", () => {
     cy.createVariant()
 
->>>>>>> 477ba61d
     cy.clickLinkAndWait('[data-cy="app-testsets-link"]')
     cy.clickLinkAndWait('[data-cy="testset-new-manual-link"]')
     const testsetName = randString(5)
