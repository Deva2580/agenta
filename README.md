# Agenta: Streamline Your LLM-App Development

Agenta is an open-source CI/CD platform designed to simplify and accelerate the development and deployment of LLM-powered applications such as chatbots, agents, Q&A systems, and more. By connecting Agenta to your GitHub repository, you gain access to a comprehensive set of tools that streamline your workflow.

## Key Benefits
- Automated Deployment: Push a commit to automatically deploy your app, saving time and minimizing human error.
- App Evaluation: Test and compare app performance with regression tests, output comparisons, and intermediate output analysis.
- A/B Testing & User Feedback: Experiment with different app versions and gather valuable user feedback for continuous improvement.
- Workflow Management: Launch evaluations, benchmarking, and labeling workflows to make informed decisions and ensure the quality of your app.
- Local Deployment: Deploy your app locally along with the required vector database for seamless integration.

Please note that some features mentioned above are part of our future roadmap. Currently, Agenta supports monitoring, logging, and evaluations.

Follow the steps below for installation and testing instructions.

## Installation

- Clone this repository to your local machine.
- Create a .env file in the root directory with the following variables:

```makefile
OPENAI_API_KEY=sk-XXXXXXXXXXXXXXXXXXXXXXXX
```

Replace XXXXXXXXXXXXXXXXXXXXXXXX with your actual OpenAI API key.

## Running

To start Agenta, run the following command:

```docker compose up```

This command starts a MongoDB instance and the API on port 8000.

## Testing

To test the API, open your browser and navigate to:

```bash

localhost:8000/docs
```
To test the MongoDB instance, open your browser and navigate to:

```makefile

localhost:8081
```
<<<<<<< HEAD

# Test
To run the tests, run the following command:

```bash
cd tests
poetry shell
pytest .
```
=======
## Contributing

We welcome contributions to help us improve and expand Agenta. Please feel free to submit issues, fork the repository, and send pull requests.
>>>>>>> 3c780f75
<|MERGE_RESOLUTION|>--- conflicted
+++ resolved
@@ -46,7 +46,6 @@
 
 localhost:8081
 ```
-<<<<<<< HEAD
 
 # Test
 To run the tests, run the following command:
@@ -56,8 +55,6 @@
 poetry shell
 pytest .
 ```
-=======
 ## Contributing
 
-We welcome contributions to help us improve and expand Agenta. Please feel free to submit issues, fork the repository, and send pull requests.
->>>>>>> 3c780f75
+We welcome contributions to help us improve and expand Agenta. Please feel free to submit issues, fork the repository, and send pull requests.