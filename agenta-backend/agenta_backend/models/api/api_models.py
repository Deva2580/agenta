from datetime import datetime
from typing import Any, Dict, List, Optional

from pydantic import BaseModel


class AppVariant(BaseModel):
    app_id: str
    app_name: str
    variant_name: str
    parameters: Optional[Dict[str, Any]]
    previous_variant_name: Optional[str]
    organization_id: Optional[str] = None


class RestartAppContainer(BaseModel):
    app_name: str
    variant_name: str
    organization_id: Optional[str] = None


class Image(BaseModel):
    docker_id: str
    tags: str
    organization_id: Optional[str] = None


class ImageExtended(Image):
    # includes the mongodb image id
    id: str


class TemplateImageInfo(BaseModel):
    name: str
    size: int
    digest: str
    status: str
    architecture: str
    title: str
    description: str
    last_pushed: datetime
    repo_name: str
    media_type: str


class Template(BaseModel):
    id: int
    image: TemplateImageInfo


class URI(BaseModel):
    uri: str


class App(BaseModel):
    app_name: str
<<<<<<< HEAD
    app_id: str
=======
    organization_id: Optional[str] = None
>>>>>>> 7392f100


class DockerEnvVars(BaseModel):
    env_vars: Dict[str, str]


class CreateAppVariant(BaseModel):
    app_name: str
    image_id: str
    image_tag: str
    env_vars: Dict[str, str]
    organization_id: Optional[str] = None


class InviteRequest(BaseModel):
    email: str


class InviteToken(BaseModel):
    token: str


class Environment(BaseModel):
    name: str
    deployed_app_variant: Optional[str]
    organization_id: Optional[str] = None<|MERGE_RESOLUTION|>--- conflicted
+++ resolved
@@ -54,11 +54,7 @@
 
 class App(BaseModel):
     app_name: str
-<<<<<<< HEAD
     app_id: str
-=======
-    organization_id: Optional[str] = None
->>>>>>> 7392f100
 
 
 class DockerEnvVars(BaseModel):
