<<<<<<< HEAD
from bson import ObjectId
from datetime import datetime, timedelta
from typing import Optional, Dict, Any, List
from odmantic import Field, Model, Reference, EmbeddedModel
=======
from datetime import datetime
from typing import Any, Dict, List, Optional

from odmantic import EmbeddedModel, Field, Model, Reference
>>>>>>> cef80f4d


class InvitationDB(EmbeddedModel):
    token: str = Field(unique=True)
    email: str
    expiration_date: datetime = Field(default="0")
    used: bool = False


class OrganizationDB(Model):
    name: str = Field(default="agenta")
    description: str = Field(default="")
    type: Optional[str]
    owner: str
    members: Optional[List[ObjectId]]
    invitations: Optional[List[InvitationDB]] = []

    class Config:
        collection = "organizations"


class UserDB(Model):
    uid: str = Field(default="0", unique=True, index=True)
    username: str = Field(default="agenta")
    email: str = Field(default="demo@agenta.ai", unique=True)
    organizations: Optional[List[ObjectId]] = []

    class Config:
        collection = "users"


class ImageDB(Model):
    """Defines the info needed to get an image and connect it to the app variant"""

    docker_id: str = Field(index=True)
    tags: str
    user_id: UserDB = Reference(key_name="user")
    created_at: Optional[datetime] = Field(default=datetime.utcnow())
    updated_at: Optional[datetime] = Field(default=datetime.utcnow())

    class Config:
        collection = "docker_images"


class AppVariantDB(Model):
    app_name: str
    variant_name: str
    image_id: ImageDB = Reference(key_name="image")
    user_id: UserDB = Reference(key_name="user")
    parameters: Dict[str, Any] = Field(default=dict)
    previous_variant_name: Optional[str]
    organization_id: Optional[str]
    is_deleted: bool = Field(
        default=False
    )  # soft deletion for using the template variants

    class Config:
        collection = "app_variants"


class EnvironmentDB(Model):
    name: str
    user_id: UserDB = Reference(key_name="user")
    app_name: str
    deployed_app_variant: Optional[str]

    class Config:
        collection = "environments"


class TemplateDB(Model):
    template_id: int
    name: str
    repo_name: str
    architecture: str
    title: str
    description: str
    size: int
    digest: str
    status: str
    media_type: str
    last_pushed: datetime

    class Config:
        collection = "templates"


class EvaluationTypeSettings(EmbeddedModel):
    similarity_threshold: Optional[float]
    regex_pattern: Optional[str]
    regex_should_match: Optional[bool]
    webhook_url: Optional[str]


class EvaluationScenarioInput(EmbeddedModel):
    input_name: str
    input_value: str


class EvaluationScenarioOutput(EmbeddedModel):
    variant_name: str
    variant_output: str


class EvaluationDB(Model):
    status: str
    evaluation_type: str
    custom_code_evaluation_id: Optional[str]
    evaluation_type_settings: EvaluationTypeSettings
    llm_app_prompt_template: str
    variants: List[str]
    app_name: str
    testset: Dict[str, str]
    user: UserDB = Reference(key_name="user")
    organization_id: Optional[str]
    created_at: Optional[datetime] = Field(default=datetime.utcnow())
    updated_at: Optional[datetime] = Field(default=datetime.utcnow())

    class Config:
        collection = "evaluations"


class EvaluationScenarioDB(Model):
    inputs: List[EvaluationScenarioInput]
    outputs: List[EvaluationScenarioOutput]
    vote: Optional[str]
    score: Optional[str]
    evaluation: Optional[str]
    evaluation_id: str
    user: UserDB = Reference(key_name="user")
    organization_id: Optional[str]
    correct_answer: Optional[str]
    created_at: Optional[datetime] = Field(default=datetime.utcnow())
    updated_at: Optional[datetime] = Field(default=datetime.utcnow())

    class Config:
        collection = "evaluation_scenarios"


class CustomEvaluationDB(Model):
    evaluation_name: str
    python_code: str
    app_name: str
    user: UserDB = Reference()
    created_at: Optional[datetime] = Field(default=datetime.utcnow())
    updated_at: Optional[datetime] = Field(default=datetime.utcnow())

    class Config:
        collection = "custom_evaluations"


class TestSetDB(Model):
    name: str
    app_name: str
    csvdata: List[Dict[str, str]]
    user: UserDB = Reference(key_name="user")
    organization_id: Optional[str]
    created_at: Optional[datetime] = Field(default=datetime.utcnow())
    updated_at: Optional[datetime] = Field(default=datetime.utcnow())

    class Config:
        collection = "testsets"<|MERGE_RESOLUTION|>--- conflicted
+++ resolved
@@ -1,14 +1,7 @@
-<<<<<<< HEAD
 from bson import ObjectId
 from datetime import datetime, timedelta
 from typing import Optional, Dict, Any, List
 from odmantic import Field, Model, Reference, EmbeddedModel
-=======
-from datetime import datetime
-from typing import Any, Dict, List, Optional
-
-from odmantic import EmbeddedModel, Field, Model, Reference
->>>>>>> cef80f4d
 
 
 class InvitationDB(EmbeddedModel):
