--- conflicted
+++ resolved
@@ -91,7 +91,6 @@
         app_variant -- the app variant to update
         image -- the image to update
     """
-<<<<<<< HEAD
     if (
         app_variant.app_id in ["", None]
         or app_variant.variant_name
@@ -104,8 +103,6 @@
         msg = "App id and variant name, or organization_id cannot be empty"
         logger.error(msg)
         raise ValueError(msg)
-=======
->>>>>>> 1f2ce1a1
     if image.tags in ["", None]:
         msg = "Image tags cannot be empty"
         logger.error(msg)
