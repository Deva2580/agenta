--- conflicted
+++ resolved
@@ -330,20 +330,6 @@
     evaluation_scenario_data: EvaluationScenarioUpdate,
     evaluation_type: EvaluationType,
     **user_org_data,
-<<<<<<< HEAD
-) -> Dict:
-    # Fetch the evaluation by ID
-    evaluation_scenario = await _fetch_evaluation_scenario_and_check_access(
-        evaluation_id=evaluation_scenario_id,
-        **user_org_data,
-    )
-
-    evaluation_scenario_dict = evaluation_scenario_data.dict()
-    evaluation_scenario_dict["updated_at"] = datetime.utcnow()
-
-    # Construct new evaluation set and get user object
-    new_evaluation_set = {"outputs": evaluation_scenario_dict["outputs"]}
-=======
 ) -> None:
     """
     Updates an evaluation scenario.
@@ -366,7 +352,6 @@
     updated_data["updated_at"] = datetime.utcnow()
 
     new_eval_set = {"outputs": updated_data["outputs"]}
->>>>>>> 3a29b6f8
 
     if evaluation_type in [
         EvaluationType.auto_exact_match,
