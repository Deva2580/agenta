--- conflicted
+++ resolved
@@ -63,26 +63,16 @@
 
 
 def start_container(
-<<<<<<< HEAD
     image_name, app_name, base_name, env_vars: DockerEnvVars, organization_id: str
 ) -> Dict:
-=======
-    image_name, app_name, base_name, env_vars: DockerEnvVars, user_id: str
-) -> URI:
->>>>>>> 5e653e1c
     try:
         image = client.images.get(f"{image_name}")
 
         image = client.images.get(f"{image_name}")
 
         # Set user backend url path and container name
-<<<<<<< HEAD
         user_backend_url_path = f"{organization_id}/{app_name}/{base_name}"
         user_backend_container_name = f"{app_name}-{base_name}-{organization_id}"
-=======
-        user_backend_url_path = f"{user_id}/{app_name}/{base_name}"
-        user_backend_container_name = f"{app_name}-{base_name}-{user_id}"
->>>>>>> 5e653e1c
 
         # Default labels
         labels = {
