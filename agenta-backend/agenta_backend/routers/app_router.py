import os
import logging
from docker.errors import DockerException
from sqlalchemy.exc import SQLAlchemyError
from fastapi.responses import JSONResponse
from agenta_backend.config import settings
from typing import Any, List, Optional, Union
from fastapi import APIRouter, HTTPException, Depends
from agenta_backend.services.selectors import get_user_own_org
from agenta_backend.services import (
    app_manager,
    docker_utils,
    db_manager,
)
from agenta_backend.utils.common import (
    check_access_to_app,
    get_app_instance,
    check_user_org_access,
    check_access_to_variant,
)
from agenta_backend.models.api.api_models import (
    URI,
    App,
    RemoveApp,
    AppOutput,
    CreateApp,
    CreateAppOutput,
    AppVariant,
    Image,
    DockerEnvVars,
    CreateAppVariant,
    AddVariantFromPreviousPayload,
    AppVariantOutput,
    UpdateVariantParameterPayload,
    AddVariantFromImagePayload,
    AddVariantFromBasePayload,
    EnvironmentOutput,
)
from agenta_backend.models import converters

if os.environ["FEATURE_FLAG"] in ["cloud", "ee", "demo"]:
    from agenta_backend.ee.services.auth_helper import (  # noqa pylint: disable-all
        SessionContainer,
        verify_session,
    )
    from agenta_backend.ee.services.selectors import (
        get_user_and_org_id,
    )  # noqa pylint: disable-all
else:
    from agenta_backend.services.auth_helper import (
        SessionContainer,
        verify_session,
    )
    from agenta_backend.services.selectors import get_user_and_org_id

router = APIRouter()
logger = logging.getLogger(__name__)
logger.setLevel(logging.DEBUG)


@router.get("/{app_id}/variants/", response_model=List[AppVariantOutput])
async def list_app_variants(
    app_id: str,
    stoken_session: SessionContainer = Depends(verify_session()),
):
    """Lists the app variants from our repository.

    Arguments:
        app_id -- If specified, only returns the app variants for the specified app
    Raises:
        HTTPException: _description_

    Returns:
        List[AppVariant]
    """

    try:
        user_org_data: dict = await get_user_and_org_id(stoken_session)

        access_app = await check_access_to_app(
            user_org_data=user_org_data, app_id=app_id
        )
        if not access_app:
            error_msg = f"You cannot access app: {app_id}"
            logger.error(error_msg)
            return JSONResponse(
                {"detail": error_msg},
                status_code=403,
            )

        app_variants = await db_manager.list_app_variants(
            app_id=app_id, **user_org_data
        )
        return [
            converters.app_variant_db_to_output(app_variant)
            for app_variant in app_variants
        ]

    except Exception as e:
        raise HTTPException(status_code=500, detail=str(e))


@router.get("/get_variant_by_env/", response_model=AppVariantOutput)
async def get_variant_by_env(
    app_id: str,
    environment: str,
    stoken_session: SessionContainer = Depends(verify_session()),
):
    """Fetches a specific app variant based on the given app_name and environment."""

    try:
        # Retrieve the user and organization ID based on the session token
        user_org_data = await get_user_and_org_id(stoken_session)
        await check_access_to_app(user_org_data, app_id=app_id)

        # Fetch the app variant using the provided app_id and environment
        app_variant_db = await db_manager.get_app_variant_by_app_name_and_environment(
            app_id=app_id, environment=environment, **user_org_data
        )

        # Check if the fetched app variant is None and raise exception if it is
        if app_variant_db is None:
            raise HTTPException(status_code=500, detail="App Variant not found")
        return converters.app_variant_db_to_output(app_variant_db)
    except ValueError as e:
        # Handle ValueErrors and return 400 status code
        raise HTTPException(status_code=400, detail=str(e))
    except HTTPException as e:
        raise e
    except Exception as e:
        # Handle all other exceptions and return 500 status code
        raise HTTPException(status_code=500, detail=str(e))


<<<<<<< HEAD
@router.get("/apps/{app_name}/", response_model=AppOutput)
async def get_app_by_name(
    app_name: str,
    organization_id: Optional[str] = None,
    stoken_session: SessionContainer = Depends(verify_session()),
):
    """Get an app by its name.

    Arguments:
        app_name (str): Name of app

    Returns:
        CreateAppOutput: the app id and name
    """

    try:
        # Get user and org id
        user_org_data: dict = await get_user_and_org_id(stoken_session)
        if organization_id:
            # check if user has access to the organization
            access = await check_user_org_access(user_org_data, organization_id)
            if not access:
                raise HTTPException(
                    status_code=403,
                    detail="You do not have permission to access this app",
                )
        app_db = await db_manager.fetch_app_by_name(
            app_name, organization_id, **user_org_data
        )
        return AppOutput(app_id=str(app_db.id), app_name=app_db.app_name)
    except Exception as e:
        raise HTTPException(status_code=500, detail=str(e))


@router.post("/apps/", response_model=CreateAppOutput)
=======
@router.post("/", response_model=CreateAppOutput)
>>>>>>> 1f2ce1a1
async def create_app(
    payload: CreateApp,
    stoken_session: SessionContainer = Depends(verify_session()),
) -> CreateAppOutput:
    """Create a new app.

    Arguments:
        app_name (str): Name of app

    Returns:
        CreateAppOutput: the app id and name
    """

    try:
        user_org_data: dict = await get_user_and_org_id(stoken_session)
        if payload.organization_id:
            access = await check_user_org_access(user_org_data, payload.organization_id)
            if not access:
                raise HTTPException(
                    status_code=403,
                    detail="You do not have permission to access this app",
                )
            organization_id = payload.organization_id
        else:
            # Retrieve or create user organization
            organization = await get_user_own_org(user_org_data["uid"])
            if organization is None:  # TODO: Check whether we need this
                logger.error("Organization for user not found.")
                organization = await db_manager.create_user_organization(
                    user_org_data["uid"]
                )
            organization_id = str(organization.id)

        app_db = await db_manager.create_app(
            payload.app_name, organization_id, **user_org_data
        )
        return CreateAppOutput(app_id=str(app_db.id), app_name=str(app_db.app_name))
    except Exception as e:
        raise HTTPException(status_code=500, detail=str(e))


@router.get("/", response_model=List[App])
async def list_apps(
    app_name: Optional[str] = None,
    org_id: Optional[str] = None,
    stoken_session: SessionContainer = Depends(verify_session()),
) -> List[App]:
    """Lists the apps from our repository.

    Raises:
        HTTPException: _description_

    Returns:
        List[App]
    """
    try:
        user_org_data: dict = await get_user_and_org_id(stoken_session)
        apps = await db_manager.list_apps(app_name, org_id, **user_org_data)
        return apps
    except Exception as e:
        logger.error(f"list_apps exception ===> {e}")
        raise HTTPException(status_code=500, detail=str(e))


@router.post("/{app_id}/variant/from-image/")
async def add_variant_from_image(
    app_id: str,
    payload: AddVariantFromImagePayload,
    stoken_session: SessionContainer = Depends(verify_session()),
):
    """Create a variant in an app from an image

    Arguments:
        variant -- AppVariant to add
        image -- The image tags should start with the registry name (agenta-server) and end with :latest

    Raises:
        HTTPException: If image tag doesn't start with registry name
        HTTPException: If image not found in docker utils list
        HTTPException: If there is a problem adding the app variant
    """
    if os.environ["FEATURE_FLAG"] == "demo":
        raise HTTPException(
            status_code=500,
            detail="This feature is not available in the demo version",
        )
    if not payload.tags.startswith(settings.registry):
        raise HTTPException(
            status_code=500,
            detail="Image should have a tag starting with the registry name (agenta-server)",
        )
    elif docker_utils.find_image_by_docker_id(payload.docker_id) is None:
        raise HTTPException(status_code=404, detail="Image not found")

    try:
        user_org_data: dict = await get_user_and_org_id(stoken_session)
        access_app = await check_access_to_app(user_org_data, app_id=app_id)
        if not access_app:
            error_msg = f"You cannot access app: {app_id}"
            logger.error(error_msg)
            return JSONResponse(
                {"detail": error_msg},
                status_code=403,
            )
        app = await db_manager.fetch_app_by_id(app_id)
        base_name = (
            payload.base_name
            if payload.base_name
            else payload.variant_name.split(".")[0]
        )
        config_name = (
            payload.config_name
            if payload.config_name
            else payload.variant_name.split(".")[1]
        )

        await db_manager.add_variant_based_on_image(
            app=app,
            variant_name=payload.variant_name,
            docker_id=payload.docker_id,
            tags=payload.tags,
            base_name=base_name,
            config_name=config_name,
            **user_org_data,
        )
    except Exception as e:
        raise HTTPException(status_code=500, detail=str(e))


<<<<<<< HEAD
@router.post("/add/from_previous/")
async def add_variant_from_previous(
    payload: AddVariantFromPreviousPayload,
    stoken_session: SessionContainer = Depends(verify_session()),
) -> AppVariantOutput:
    """Add a variant to the server based on a previous variant.

    Arguments:
        app_variant -- AppVariant to add
        previous_app_variant -- Previous AppVariant to use as a base
        parameters -- parameters for the variant

    Raises:
        HTTPException: If there is a problem adding the app variant
    """
    if payload.previous_variant_id is None:
        raise HTTPException(
            status_code=500,
            detail="Previous app variant id is required",
        )
    if payload.new_variant_name is None:
        raise HTTPException(
            status_code=500,
            detail="New variant name is required",
        )
    if payload.parameters is None:
        raise HTTPException(
            status_code=500,
            detail="Parameters are required",
        )

    try:
        app_variant_db = await db_manager.fetch_app_variant_by_id(
            payload.previous_variant_id
        )
        if app_variant_db is None:
            raise HTTPException(
                status_code=500,
                detail="Previous app variant not found",
            )
        user_org_data: dict = await get_user_and_org_id(stoken_session)
        access = await check_user_org_access(
            user_org_data, app_variant_db.organization.id
        )
        if not access:
            raise HTTPException(
                status_code=500,
                detail="You do not have permission to access this app variant",
            )
        db_app_variant = await db_manager.add_variant_based_on_previous(
            previous_app_variant=app_variant_db,
            new_variant_name=payload.new_variant_name,
            parameters=payload.parameters,
            **user_org_data,
        )
        return converters.app_variant_db_to_output(db_app_variant)
    except Exception as e:
        raise HTTPException(status_code=500, detail=str(e))


@router.post("/add/from_base/")
async def add_variant_from_base(
    payload: AddVariantFromBasePayload,
    stoken_session: SessionContainer = Depends(verify_session),
) -> Union[AppVariantOutput, Any]:
    """Add a new variant based on an existing one.

    Args:
        payload (AddVariantFromBasePayload): Payload containing base variant ID, new variant name, and parameters.
        stoken_session (SessionContainer, optional): Session container. Defaults to result of verify_session().

    Raises:
        HTTPException: Raised if the variant could not be added or accessed.

    Returns:
        Union[AppVariantOutput, Any]: New variant details or exception.
    """
    try:
        logger.debug("Initiating process to add a variant based on a previous one.")
        logger.debug(f"Received payload: {payload}")

        # Find the previous variant in the database
        app_variant_db = await db_manager.find_previous_variant_from_base_id(
            payload.base_id
        )
        if app_variant_db is None:
            logger.error("Failed to find the previous app variant in the database.")
            raise HTTPException(
                status_code=500, detail="Previous app variant not found"
            )
        logger.debug(f"Located previous variant: {app_variant_db}")

        # Get user and organization data
        user_org_data: dict = await get_user_and_org_id(stoken_session)
        logger.debug(f"Retrieved user and organization data: {user_org_data}")

        # Check user access permissions
        access = await check_user_org_access(
            user_org_data, app_variant_db.organization.id
        )
        if not access:
            logger.error(
                "User does not have the required permissions to access this app variant."
            )
            raise HTTPException(
                status_code=500,
                detail="You do not have permission to access this app variant",
            )
        logger.debug("User has required permissions to access this app variant.")

        # Add new variant based on the previous one
        db_app_variant = await db_manager.add_variant_based_on_previous(
            previous_app_variant=app_variant_db,
            new_variant_name=payload.new_variant_name,
            parameters=payload.parameters,
            **user_org_data,
        )
        logger.debug(f"Successfully added new variant: {db_app_variant}")

        return converters.app_variant_db_to_output(db_app_variant)
    except Exception as e:
        logger.error(f"An exception occurred while adding the new variant: {e}")
        raise HTTPException(status_code=500, detail=str(e))


=======
>>>>>>> 1f2ce1a1
@router.post("/start/")
async def start_variant(
    variant: AppVariant,
    env_vars: Optional[DockerEnvVars] = None,
    stoken_session: SessionContainer = Depends(verify_session()),
) -> URI:
    logger.debug("Starting variant %s", variant)
    user_org_data: dict = await get_user_and_org_id(stoken_session)

    # Inject env vars to docker container
    if os.environ["FEATURE_FLAG"] == "demo":
        if not os.environ["OPENAI_API_KEY"]:
            raise HTTPException(
                status_code=400,
                detail="Unable to start app container. Please file an issue by clicking on the button below.",
            )
        envvars = {
            "OPENAI_API_KEY": os.environ["OPENAI_API_KEY"],
        }
    else:
        envvars = {} if env_vars is None else env_vars.env_vars

    if variant.organization_id is None:
        organization = await get_user_own_org(user_org_data["uid"])
        variant.organization_id = str(organization.id)

    app_variant_db = await db_manager.fetch_app_variant_by_name_and_appid(
        variant.variant_name, variant.app_id
    )
    url = await app_manager.start_variant(app_variant_db, envvars, **user_org_data)
    return url


@router.delete("/{app_id}")
async def remove_app(
    app_id: str, stoken_session: SessionContainer = Depends(verify_session())
):
    """Remove app, all its variant, containers and images

    Arguments:
        app -- App to remove
    """
    try:
        user_org_data: dict = await get_user_and_org_id(stoken_session)
        access_app = await check_access_to_app(
            user_org_data, app_id=app_id, check_owner=True
        )

        if not access_app:
            error_msg = f"You do not have permission to delete app: {app_id}"
            logger.error(error_msg)
            return JSONResponse(
                {"detail": error_msg},
                status_code=400,
            )
        else:
            await app_manager.remove_app(app_id=app_id, **user_org_data)
    except DockerException as e:
        detail = f"Docker error while trying to remove the app: {str(e)}"
        raise HTTPException(status_code=500, detail=detail)
    except Exception as e:
        detail = f"Unexpected error while trying to remove the app: {str(e)}"
        raise HTTPException(status_code=500, detail=detail)


@router.post("/app_and_variant_from_template/")
async def create_app_and_variant_from_template(
    payload: CreateAppVariant,
    stoken_session: SessionContainer = Depends(verify_session()),
) -> AppVariantOutput:
    """Creates an app and a variant based on the provided image and starts the variant

    Arguments:
        payload -- a data model that contains the necessary information to create an app variant from an image

    Returns:
        a JSON response with a message and data
    """

    # Get user and org id
    user_org_data: dict = await get_user_and_org_id(stoken_session)

    # Check if the user has reached app limit
    if os.environ["FEATURE_FLAG"] == "demo":
        if await db_manager.count_apps(**user_org_data) > 2:
            raise HTTPException(
                status_code=500,
                detail="Sorry, you can only create two Apps at this time.",
            )

    if payload.organization_id is None:
        organization = await get_user_own_org(user_org_data["uid"])
        organization_id = organization.id
    else:
        organization_id = payload.organization_id

    app_name = payload.app_name.lower()
    app = await db_manager.fetch_app_by_name_and_organization(
        app_name, organization_id, **user_org_data
    )
    if app is not None:
        raise HTTPException(
            status_code=400,
            detail=f"App with name {app_name} already exists",
        )
    if app is None:
        app = await db_manager.create_app(app_name, organization_id, **user_org_data)
        await db_manager.initialize_environments(app_ref=app, **user_org_data)
    # Create an Image instance with the extracted image id, and defined image name
    image_name = f"agentaai/templates:{payload.image_tag}"
    # Save variant based on the image to database
    app_variant = await db_manager.add_variant_based_on_image(
        app=app,
        variant_name="app",
        docker_id=payload.image_id,
        tags=f"{image_name}",
        base_name="app",
        config_name="default",
        **user_org_data,
    )

    # Inject env vars to docker container
    if os.environ["FEATURE_FLAG"] == "demo":
        # Create testset for apps created
        # await db_manager.add_testset_to_app_variant(db_app_variant, image, **user_org_data) #TODO: To reimplement
        if not os.environ["OPENAI_API_KEY"]:
            raise HTTPException(
                status_code=400,
                detail="Unable to start app container. Please file an issue by clicking on the button below.",
            )
        envvars = {
            "OPENAI_API_KEY": os.environ["OPENAI_API_KEY"],
        }
    else:
        envvars = {} if payload.env_vars is None else payload.env_vars

    db_app_variant = await db_manager.get_app_variant_instance_by_id(
        app_variant.variant_id
    )
    await app_manager.start_variant(db_app_variant, envvars, **user_org_data)
    return converters.app_variant_db_to_output(db_app_variant)


@router.get("/{app_id}/environments", response_model=List[EnvironmentOutput])
async def list_environments(
    app_id: str,
    stoken_session: SessionContainer = Depends(verify_session()),
):
    """
    Lists the environments for the given app.
    """
    logger.debug(f"Listing environments for app: {app_id}")
    try:
        logger.debug("get user and org data")
        user_and_org_data: dict = await get_user_and_org_id(stoken_session)

        # Check if has app access
        logger.debug("check_access_to_app")
        access_app = await check_access_to_app(
            user_org_data=user_and_org_data, app_id=app_id
        )
        logger.debug(f"access_app: {access_app}")
        if not access_app:
            error_msg = f"You do not have access to this app: {app_id}"
            return JSONResponse(
                {"detail": error_msg},
                status_code=400,
            )
        else:
            environments_db = await db_manager.list_environments(
                app_id=app_id, **user_and_org_data
            )
            logger.debug(f"environments_db: {environments_db}")
            return [converters.environment_db_to_output(env) for env in environments_db]
    except Exception as e:
        raise HTTPException(status_code=500, detail=str(e))<|MERGE_RESOLUTION|>--- conflicted
+++ resolved
@@ -132,45 +132,7 @@
         raise HTTPException(status_code=500, detail=str(e))
 
 
-<<<<<<< HEAD
-@router.get("/apps/{app_name}/", response_model=AppOutput)
-async def get_app_by_name(
-    app_name: str,
-    organization_id: Optional[str] = None,
-    stoken_session: SessionContainer = Depends(verify_session()),
-):
-    """Get an app by its name.
-
-    Arguments:
-        app_name (str): Name of app
-
-    Returns:
-        CreateAppOutput: the app id and name
-    """
-
-    try:
-        # Get user and org id
-        user_org_data: dict = await get_user_and_org_id(stoken_session)
-        if organization_id:
-            # check if user has access to the organization
-            access = await check_user_org_access(user_org_data, organization_id)
-            if not access:
-                raise HTTPException(
-                    status_code=403,
-                    detail="You do not have permission to access this app",
-                )
-        app_db = await db_manager.fetch_app_by_name(
-            app_name, organization_id, **user_org_data
-        )
-        return AppOutput(app_id=str(app_db.id), app_name=app_db.app_name)
-    except Exception as e:
-        raise HTTPException(status_code=500, detail=str(e))
-
-
-@router.post("/apps/", response_model=CreateAppOutput)
-=======
 @router.post("/", response_model=CreateAppOutput)
->>>>>>> 1f2ce1a1
 async def create_app(
     payload: CreateApp,
     stoken_session: SessionContainer = Depends(verify_session()),
@@ -300,134 +262,6 @@
         raise HTTPException(status_code=500, detail=str(e))
 
 
-<<<<<<< HEAD
-@router.post("/add/from_previous/")
-async def add_variant_from_previous(
-    payload: AddVariantFromPreviousPayload,
-    stoken_session: SessionContainer = Depends(verify_session()),
-) -> AppVariantOutput:
-    """Add a variant to the server based on a previous variant.
-
-    Arguments:
-        app_variant -- AppVariant to add
-        previous_app_variant -- Previous AppVariant to use as a base
-        parameters -- parameters for the variant
-
-    Raises:
-        HTTPException: If there is a problem adding the app variant
-    """
-    if payload.previous_variant_id is None:
-        raise HTTPException(
-            status_code=500,
-            detail="Previous app variant id is required",
-        )
-    if payload.new_variant_name is None:
-        raise HTTPException(
-            status_code=500,
-            detail="New variant name is required",
-        )
-    if payload.parameters is None:
-        raise HTTPException(
-            status_code=500,
-            detail="Parameters are required",
-        )
-
-    try:
-        app_variant_db = await db_manager.fetch_app_variant_by_id(
-            payload.previous_variant_id
-        )
-        if app_variant_db is None:
-            raise HTTPException(
-                status_code=500,
-                detail="Previous app variant not found",
-            )
-        user_org_data: dict = await get_user_and_org_id(stoken_session)
-        access = await check_user_org_access(
-            user_org_data, app_variant_db.organization.id
-        )
-        if not access:
-            raise HTTPException(
-                status_code=500,
-                detail="You do not have permission to access this app variant",
-            )
-        db_app_variant = await db_manager.add_variant_based_on_previous(
-            previous_app_variant=app_variant_db,
-            new_variant_name=payload.new_variant_name,
-            parameters=payload.parameters,
-            **user_org_data,
-        )
-        return converters.app_variant_db_to_output(db_app_variant)
-    except Exception as e:
-        raise HTTPException(status_code=500, detail=str(e))
-
-
-@router.post("/add/from_base/")
-async def add_variant_from_base(
-    payload: AddVariantFromBasePayload,
-    stoken_session: SessionContainer = Depends(verify_session),
-) -> Union[AppVariantOutput, Any]:
-    """Add a new variant based on an existing one.
-
-    Args:
-        payload (AddVariantFromBasePayload): Payload containing base variant ID, new variant name, and parameters.
-        stoken_session (SessionContainer, optional): Session container. Defaults to result of verify_session().
-
-    Raises:
-        HTTPException: Raised if the variant could not be added or accessed.
-
-    Returns:
-        Union[AppVariantOutput, Any]: New variant details or exception.
-    """
-    try:
-        logger.debug("Initiating process to add a variant based on a previous one.")
-        logger.debug(f"Received payload: {payload}")
-
-        # Find the previous variant in the database
-        app_variant_db = await db_manager.find_previous_variant_from_base_id(
-            payload.base_id
-        )
-        if app_variant_db is None:
-            logger.error("Failed to find the previous app variant in the database.")
-            raise HTTPException(
-                status_code=500, detail="Previous app variant not found"
-            )
-        logger.debug(f"Located previous variant: {app_variant_db}")
-
-        # Get user and organization data
-        user_org_data: dict = await get_user_and_org_id(stoken_session)
-        logger.debug(f"Retrieved user and organization data: {user_org_data}")
-
-        # Check user access permissions
-        access = await check_user_org_access(
-            user_org_data, app_variant_db.organization.id
-        )
-        if not access:
-            logger.error(
-                "User does not have the required permissions to access this app variant."
-            )
-            raise HTTPException(
-                status_code=500,
-                detail="You do not have permission to access this app variant",
-            )
-        logger.debug("User has required permissions to access this app variant.")
-
-        # Add new variant based on the previous one
-        db_app_variant = await db_manager.add_variant_based_on_previous(
-            previous_app_variant=app_variant_db,
-            new_variant_name=payload.new_variant_name,
-            parameters=payload.parameters,
-            **user_org_data,
-        )
-        logger.debug(f"Successfully added new variant: {db_app_variant}")
-
-        return converters.app_variant_db_to_output(db_app_variant)
-    except Exception as e:
-        logger.error(f"An exception occurred while adding the new variant: {e}")
-        raise HTTPException(status_code=500, detail=str(e))
-
-
-=======
->>>>>>> 1f2ce1a1
 @router.post("/start/")
 async def start_variant(
     variant: AppVariant,
