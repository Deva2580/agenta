"""Routes for image-related operations (push, remove).
Does not deal with the instanciation of the images
"""

import os
import logging
from docker.errors import DockerException
from sqlalchemy.exc import SQLAlchemyError
from fastapi.responses import JSONResponse
from agenta_backend.config import settings
from typing import Any, Dict, List, Optional
from fastapi import APIRouter, Body, HTTPException, Depends
from agenta_backend.services.selectors import get_user_own_org
from agenta_backend.services import (
    app_manager,
    db_manager,
    docker_utils,
    new_db_manager,
    new_app_manager,
)
from agenta_backend.utills.common import check_access_to_app, get_app_instance
from agenta_backend.models.converters import app_variant_db_to_output
from agenta_backend.utills.common import check_user_org_access, check_access_to_variant
from agenta_backend.models.api.api_models import (
    URI,
    App,
    AppVariant,
    Image,
    DockerEnvVars,
    CreateAppVariant,
    AddVariantFromPreviousPayload,
    AppVariantOutput,
    Variant,
    UpdateVariantParameterPayload,
)
from agenta_backend.models.db_models import (
    AppDB,
    AppVariantDB,
    EnvironmentDB,
    ImageDB,
    TemplateDB,
    UserDB,
    OrganizationDB,
    BaseDB,
    ConfigDB,
)

if os.environ["FEATURE_FLAG"] in ["cloud", "ee", "demo"]:
    from agenta_backend.ee.services.auth_helper import (
        SessionContainer,
        verify_session,
    )
    from agenta_backend.ee.services.selectors import get_user_and_org_id
else:
    from agenta_backend.services.auth_helper import (
        SessionContainer,
        verify_session,
    )
    from agenta_backend.services.selectors import get_user_and_org_id

router = APIRouter()
logger = logging.getLogger(__name__)
logger.setLevel(logging.INFO)


@router.get("/list_variants/", response_model=List[AppVariantOutput])
async def list_app_variants(
    app_id: Optional[str] = None,
    stoken_session: SessionContainer = Depends(verify_session()),
):
    """Lists the app variants from our repository.

    Arguments:
        app_name -- If specified, only returns the app variants for the specified app
    Raises:
        HTTPException: _description_

    Returns:
        List[AppVariant]
    """

    try:
        kwargs: dict = await get_user_and_org_id(stoken_session)

        if app_id is not None:
            access_app = await check_access_to_app(kwargs, app_id=app_id)

            if not access_app:
                error_msg = f"You cannot access app: {app_id}"
                logger.error(error_msg)
                return JSONResponse(
                    {"detail": error_msg},
                    status_code=400,
                )

        app_variants = await new_db_manager.list_app_variants(app_id=app_id, **kwargs)
        return [app_variant_db_to_output(app_variant) for app_variant in app_variants]

    except Exception as e:
        raise HTTPException(status_code=500, detail=str(e))


@router.get("/get_variant_by_env/", response_model=AppVariantOutput)
async def get_variant_by_env(
    app_id: str,
    environment: str,
    stoken_session: SessionContainer = Depends(verify_session()),
):
    """Fetches a specific app variant based on the given app_name and environment."""

    try:
        # Retrieve the user and organization ID based on the session token
        kwargs = await get_user_and_org_id(stoken_session)
        await check_access_to_app(kwargs, app_id=app_id)
        # Fetch the app variant using the provided app_name and variant_name
        app_variant_db = (
            await new_db_manager.get_app_variant_by_app_name_and_environment(
                app_id=app_id, environment=environment, **kwargs
            )
        )
        # Check if the fetched app variant is None and raise 404 if it is
        if app_variant_db is None:
            raise HTTPException(status_code=500, detail="App Variant not found")
        return app_variant_db_to_output(app_variant_db)
    except ValueError as e:
        # Handle ValueErrors and return 400 status code
        raise HTTPException(status_code=400, detail=str(e))
    except HTTPException as e:
        raise e
    except Exception as e:
        # Handle all other exceptions and return 500 status code
        raise HTTPException(status_code=500, detail=str(e))


@router.get("/list_apps/", response_model=List[App])
async def list_apps(
    org_id: Optional[str] = None,
    stoken_session: SessionContainer = Depends(verify_session()),
) -> List[App]:
    """Lists the apps from our repository.

    Raises:
        HTTPException: _description_

    Returns:
        List[App]
    """
    try:
        kwargs: dict = await get_user_and_org_id(stoken_session)
        apps = await new_db_manager.list_apps(org_id, **kwargs)
        return apps
    except Exception as e:
        logger.error(f"list_apps exception ===> {e}")
        raise HTTPException(status_code=500, detail=str(e))


@router.post("/add/from_image/")
async def add_variant_from_image(
    app_variant: AppVariant,
    image: Image,
    stoken_session: SessionContainer = Depends(verify_session()),
):
    """Add a variant to the server based on an image.

    Arguments:
        app_variant -- AppVariant to add
        image -- The image tags should start with the registry name (agenta-server) and end with :latest

    Raises:
        HTTPException: If image tag doesn't start with registry name
        HTTPException: If image not found in docker utils list
        HTTPException: If there is a problem adding the app variant
    """
    if os.environ["FEATURE_FLAG"] == "demo":
        raise HTTPException(
            status_code=500,
            detail="This feature is not available in the demo version",
        )
    if not image.tags.startswith(settings.registry):
        raise HTTPException(
            status_code=500,
            detail="Image should have a tag starting with the registry name (agenta-server)",
        )
    elif image not in docker_utils.list_images():
        raise HTTPException(status_code=500, detail="Image not found")

    try:
        # Get user and org id
        kwargs: dict = await get_user_and_org_id(stoken_session)

        if app_variant.organization_id is None:
            organization = await get_user_own_org(kwargs["uid"])
            app_variant.organization_id = str(organization.id)

        if image.organization_id is None:
            image.organization_id = str(organization.id)

        await db_manager.add_variant_based_on_image(app_variant, image, **kwargs)
    except Exception as e:
        raise HTTPException(status_code=500, detail=str(e))


@router.post("/add/from_previous/")
async def add_variant_from_previous(
    payload: AddVariantFromPreviousPayload,
    stoken_session: SessionContainer = Depends(verify_session()),
) -> AppVariantOutput:
    """Add a variant to the server based on a previous variant.

    Arguments:
        app_variant -- AppVariant to add
        previous_app_variant -- Previous AppVariant to use as a base
        parameters -- parameters for the variant

    Raises:
        HTTPException: If there is a problem adding the app variant
    """
    if payload.previous_variant_id is None:
        raise HTTPException(
            status_code=500,
            detail="Previous app variant id is required",
        )
    if payload.new_variant_name is None:
        raise HTTPException(
            status_code=500,
            detail="New variant name is required",
        )
    if payload.parameters is None:
        raise HTTPException(
            status_code=500,
            detail="Parameters are required",
        )

    try:
        app_variant_db = await new_db_manager.fetch_app_variant_by_id(
            payload.previous_variant_id
        )
        if app_variant_db is None:
            raise HTTPException(
                status_code=500,
                detail="Previous app variant not found",
            )
        kwargs: dict = await get_user_and_org_id(stoken_session)
        access = await check_user_org_access(kwargs, app_variant_db.organization_id.id)
        if not access:
            raise HTTPException(
                status_code=500,
                detail="You do not have permission to access this app variant",
            )
        db_app_variant = await new_db_manager.add_variant_based_on_previous(
            previous_app_variant=app_variant_db,
            new_variant_name=payload.new_variant_name,
            parameters=payload.parameters,
            **kwargs,
        )
        return app_variant_db_to_output(db_app_variant)
    except Exception as e:
        raise HTTPException(status_code=500, detail=str(e))


@router.post("/start/")
async def start_variant(
    app_variant: AppVariant,
    env_vars: Optional[DockerEnvVars] = None,
    stoken_session: SessionContainer = Depends(verify_session()),
) -> URI:
    print(f"Starting variant {app_variant}")
    logger.info("Starting variant %s", app_variant)
    try:
        # Get user and org iD
        kwargs: dict = await get_user_and_org_id(stoken_session)

        # Inject env vars to docker container
        if os.environ["FEATURE_FLAG"] == "demo":
            if not os.environ["OPENAI_API_KEY"]:
                raise HTTPException(
                    status_code=400,
                    detail="Unable to start app container. Please file an issue by clicking on the button below.",
                )
            envvars = {
                "OPENAI_API_KEY": os.environ["OPENAI_API_KEY"],
            }
        else:
            envvars = {} if env_vars is None else env_vars.env_vars

        if app_variant.organization_id is None:
            organization = await get_user_own_org(kwargs["uid"])
            app_variant.organization_id = str(organization.id)

        url = await app_manager.start_variant(app_variant, envvars, **kwargs)
        return url
    except Exception as e:
        variant_from_db = await db_manager.get_variant_from_db(app_variant, **kwargs)
        if variant_from_db is not None:
            await app_manager.remove_app_variant(app_variant, **kwargs)
        raise HTTPException(status_code=500, detail=str(e))


@router.get("/list_images/", response_model=List[Image])
async def list_images(
    stoken_session: SessionContainer = Depends(verify_session()),
):
    """Lists the images from our repository

    Raises:
        HTTPException: _description_

    Returns:
        List[AppVariant]
    """
    try:
        list_images = docker_utils.list_images()
        return list_images
    except Exception as e:
        raise HTTPException(status_code=500, detail=str(e))


@router.delete("/remove_variant/")
async def remove_variant(
    variant: Variant,
    stoken_session: SessionContainer = Depends(verify_session()),
):
    """Remove a variant from the server.
    In the case it's the last variant using the image, stop the container and remove the image.

    Arguments:
        app_variant -- AppVariant to remove

    Raises:
        HTTPException: If there is a problem removing the app variant
    """
    try:
        kwargs: dict = await get_user_and_org_id(stoken_session)

        # Check app access

        access_app = await check_access_to_variant(
            kwargs, variant_id=variant.variant_id, check_owner=True
        )

        if not access_app:
            error_msg = f"You do not have permission to delete app variant: {variant.variant_id}"
            logger.error(error_msg)
            return JSONResponse(
                {"detail": error_msg},
                status_code=400,
            )
        else:
            await new_app_manager.remove_app_variant(
                app_variant_id=variant.variant_id, **kwargs
            )
    except DockerException as e:
        detail = f"Docker error while trying to remove the app variant: {str(e)}"
        raise HTTPException(status_code=500, detail=detail)
    except Exception as e:
        detail = f"Unexpected error while trying to remove the app variant: {str(e)}"
        raise HTTPException(status_code=500, detail=detail)


@router.delete("/remove_app/")
async def remove_app(
    app: App, stoken_session: SessionContainer = Depends(verify_session())
):
    """Remove app, all its variant, containers and images

    Arguments:
        app -- App to remove
    """
    if app.app_id is None:
        raise HTTPException(
            status_code=500,
            detail="App id is required",
        )
    try:
        kwargs: dict = await get_user_and_org_id(stoken_session)
        access_app = await check_access_to_app(
            kwargs, app_id=app.app_id, check_owner=True
        )

        if not access_app:
            error_msg = f"You do not have permission to delete app: {app.app_name}"
            logger.error(error_msg)
            return JSONResponse(
                {"detail": error_msg},
                status_code=400,
            )
        else:
            await new_app_manager.remove_app(app_id=app.app_id, **kwargs)
    except SQLAlchemyError as e:
        detail = f"Database error while trying to remove the app: {str(e)}"
        raise HTTPException(status_code=500, detail=detail)
    except DockerException as e:
        detail = f"Docker error while trying to remove the app: {str(e)}"
        raise HTTPException(status_code=500, detail=detail)
    except Exception as e:
        detail = f"Unexpected error while trying to remove the app: {str(e)}"
        raise HTTPException(status_code=500, detail=detail)


@router.put("/update_variant_parameters/")
async def update_variant_parameters(
    payload: UpdateVariantParameterPayload,
    stoken_session: SessionContainer = Depends(verify_session()),
):
    """Updates the parameters for an app variant

    Arguments:
        app_variant -- Appvariant to update
    """
    if payload.variant_id is None:
        raise HTTPException(
            status_code=500,
            detail="Variant id is required",
        )
    if payload.parameters is None:
        raise HTTPException(
            status_code=500,
            detail="Parameters are required",
        )
    try:
        kwargs: dict = await get_user_and_org_id(stoken_session)
        access_variant = await check_access_to_variant(
            kwargs=kwargs, variant_id=payload.variant_id
        )

        if not access_variant:
            error_msg = f"You do not have permission to update app variant: {payload.variant_id}"
            logger.error(error_msg)
            return JSONResponse(
                {"detail": error_msg},
                status_code=400,
            )
        else:
            await new_app_manager.update_variant_parameters(
                app_variant_id=payload.variant_id,
                parameters=payload.parameters,
                **kwargs,
            )
    except ValueError as e:
        detail = f"Error while trying to update the app variant: {str(e)}"
        raise HTTPException(status_code=500, detail=detail)
    except SQLAlchemyError as e:
        detail = f"Database error while trying to update the app variant: {str(e)}"
        raise HTTPException(status_code=500, detail=detail)
    except Exception as e:
        detail = f"Unexpected error while trying to update the app variant: {str(e)}"
        raise HTTPException(status_code=500, detail=detail)


@router.put("/update_variant_image/")
async def update_variant_image(
    app_variant: AppVariant,
    image: Image,
    stoken_session: SessionContainer = Depends(verify_session()),
):
    """Updates the image used in an app variant

    Arguments:
        app_variant -- the app variant to update
        image -- the image information
    """

    try:
        kwargs: dict = await get_user_and_org_id(stoken_session)
        if app_variant.organization_id is None:
            app_instance = await get_app_instance(
                app_variant.app_name, app_variant.variant_name
            )
            app_variant.organization_id = str(app_instance.organization_id)

        if image.organization_id is None:
            image.organization_id = str(app_instance.organization_id.id)

        access_app = await check_access_to_app(kwargs, app_variant=app_variant)

        if not access_app:
            error_msg = f"You do not have permission to make an update"
            logger.error(error_msg)
            return JSONResponse(
                {"detail": error_msg},
                status_code=400,
            )
        else:
            await app_manager.update_variant_image(app_variant, image, **kwargs)
    except ValueError as e:
        detail = f"Error while trying to update the app variant: {str(e)}"
        raise HTTPException(status_code=500, detail=detail)
    except SQLAlchemyError as e:
        detail = f"Database error while trying to update the app variant: {str(e)}"
        raise HTTPException(status_code=500, detail=detail)
    except DockerException as e:
        detail = f"Docker error while trying to update the app variant: {str(e)}"
        raise HTTPException(status_code=500, detail=detail)
    except Exception as e:
        detail = f"Unexpected error while trying to update the app variant: {str(e)}"
        raise HTTPException(status_code=500, detail=detail)


@router.post("/add/from_template/")
async def add_app_variant_from_template(
    payload: CreateAppVariant,
    stoken_session: SessionContainer = Depends(verify_session()),
) -> AppVariantOutput:
    """Creates or updates an app variant based on the provided image and starts the variant

    Arguments:
        payload -- a data model that contains the necessary information to create an app variant from an image

    Returns:
        a JSON response with a message and data
    """

    # Get user and org id
    kwargs: dict = await get_user_and_org_id(stoken_session)

    # Check if the user has reached app limit
    if os.environ["FEATURE_FLAG"] == "demo":
        if await db_manager.count_apps(**kwargs) > 2:
            raise HTTPException(
                status_code=500,
                detail="Sorry, you can only create two Apps at this time.",
            )

    if payload.organization_id is None:
        organization = await get_user_own_org(kwargs["uid"])
        organization_id = organization.id
    else:
        organization_id = payload.organization_id

    # Check if the app exists, if not create it
    app_name = payload.app_name.lower()
    app = await new_db_manager.fetch_app_by_name_and_organization(
        app_name, organization_id, **kwargs
    )
    if app is None:
        app = await new_db_manager.create_app(app_name, organization_id, **kwargs)
        await new_db_manager.initialize_environments(app_ref=app, **kwargs)
    # Create an Image instance with the extracted image id, and defined image name
    image_name = f"agentaai/templates:{payload.image_tag}"
    # Save variant based on the image to database
    db_app_variant = await new_db_manager.add_variant_based_on_image(
        app_id=app,
        variant_name="app",
        docker_id=payload.image_id,
        tags=f"{image_name}",
        organization_id=organization_id,
        base_name="app",
        config_name="default",
        **kwargs,
    )

    # Inject env vars to docker container
    if os.environ["FEATURE_FLAG"] == "demo":
        if not os.environ["OPENAI_API_KEY"]:
            raise HTTPException(
                status_code=400,
                detail="Unable to start app container. Please file an issue by clicking on the button below.",
            )
        envvars = {
            "OPENAI_API_KEY": os.environ["OPENAI_API_KEY"],
        }
    else:
        envvars = {} if payload.env_vars is None else payload.env_vars

<<<<<<< HEAD
    await new_app_manager.start_variant(db_app_variant, envvars, **kwargs)

    return app_variant_db_to_output(db_app_variant)
=======
    # Create an Image instance with the extracted image id, and defined image name
    image_name = f"agentaai/templates:{payload.image_tag}"
    image: Image = Image(docker_id=payload.image_id, tags=f"{image_name}")
    variant_exist = await db_manager.get_variant_from_db(app_variant, **kwargs)
    if variant_exist is None:
        # Save variant based on the image to database
        await db_manager.add_variant_based_on_image(app_variant, image, **kwargs)

        # Create testset for apps created
        await db_manager.add_testset_to_app_variant(app_variant, image, **kwargs)
    else:
        # Update variant based on the image
        await app_manager.update_variant_image(app_variant, image, **kwargs)

    # Start variant
    await app_manager.start_variant(app_variant, envvars, **kwargs)

    return {
        "message": "Variant created and running!",
        "data": {
            "playground": f"http://localhost:3000/apps/{payload.app_name}/playground",
        },
    }
>>>>>>> f0cd5d56
<|MERGE_RESOLUTION|>--- conflicted
+++ resolved
@@ -551,6 +551,8 @@
 
     # Inject env vars to docker container
     if os.environ["FEATURE_FLAG"] == "demo":
+        # Create testset for apps created
+        # await db_manager.add_testset_to_app_variant(db_app_variant, image, **kwargs) #TODO: To reimplement
         if not os.environ["OPENAI_API_KEY"]:
             raise HTTPException(
                 status_code=400,
@@ -562,32 +564,6 @@
     else:
         envvars = {} if payload.env_vars is None else payload.env_vars
 
-<<<<<<< HEAD
     await new_app_manager.start_variant(db_app_variant, envvars, **kwargs)
 
-    return app_variant_db_to_output(db_app_variant)
-=======
-    # Create an Image instance with the extracted image id, and defined image name
-    image_name = f"agentaai/templates:{payload.image_tag}"
-    image: Image = Image(docker_id=payload.image_id, tags=f"{image_name}")
-    variant_exist = await db_manager.get_variant_from_db(app_variant, **kwargs)
-    if variant_exist is None:
-        # Save variant based on the image to database
-        await db_manager.add_variant_based_on_image(app_variant, image, **kwargs)
-
-        # Create testset for apps created
-        await db_manager.add_testset_to_app_variant(app_variant, image, **kwargs)
-    else:
-        # Update variant based on the image
-        await app_manager.update_variant_image(app_variant, image, **kwargs)
-
-    # Start variant
-    await app_manager.start_variant(app_variant, envvars, **kwargs)
-
-    return {
-        "message": "Variant created and running!",
-        "data": {
-            "playground": f"http://localhost:3000/apps/{payload.app_name}/playground",
-        },
-    }
->>>>>>> f0cd5d56
+    return app_variant_db_to_output(db_app_variant)