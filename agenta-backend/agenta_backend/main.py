<<<<<<< HEAD
from supertokens_python import get_all_cors_headers
=======
import json
>>>>>>> e37c0647
from fastapi import FastAPI

from agenta_backend.routers import app_variant
from agenta_backend.routers import testset_router
from fastapi.middleware.cors import CORSMiddleware
from agenta_backend.routers import container_router
<<<<<<< HEAD
from supertokens_python.framework.fastapi import get_middleware
=======
from agenta_backend.routers import evaluation_router
from agenta_backend.services.db_manager import (
    add_template,
    remove_old_template_from_db,
)
from agenta_backend.services.cache_manager import (
    retrieve_templates_from_dockerhub_cached,
    retrieve_templates_info_from_dockerhub_cached,
)


from contextlib import asynccontextmanager
>>>>>>> e37c0647


origins = [
    "http://localhost:3000",
    "http://localhost:3001",
    "http://0.0.0.0:3000",
    "http://0.0.0.0:3001",
]


@asynccontextmanager
async def lifespan(application: FastAPI, cache=True):
    """

    Args:
        application: FastAPI application.
        cache: A boolean value that indicates whether to use the cached data or not.
    """
    tags_data = await retrieve_templates_from_dockerhub_cached(cache=cache)
    templates_info_string = await retrieve_templates_info_from_dockerhub_cached(
        cache=cache
    )
    templates_info = json.loads(templates_info_string)

    templates_in_hub = []
    for tag in tags_data:
        # Append the template id in the list of templates_in_hub
        # We do this to remove old templates from database
        templates_in_hub.append(tag["id"])
        for temp_info_key in templates_info:
            temp_info = templates_info[temp_info_key]
            if str(tag["name"]).startswith(temp_info_key):
                add_template(
                    **{
                        "template_id": tag["id"],
                        "name": tag["name"],
                        "size": tag["images"][0]["size"],
                        "architecture": tag["images"][0]["architecture"],
                        "title": temp_info["name"],
                        "description": temp_info["description"],
                        "digest": tag["digest"],
                        "status": tag["images"][0]["status"],
                        "last_pushed": tag["images"][0]["last_pushed"],
                        "repo_name": tag["last_updater_username"],
                        "media_type": tag["media_type"],
                    }
                )
                print(f"Template {tag['id']} added to the database.")

    # Remove old templates from database
    remove_old_template_from_db(templates_in_hub)
    yield


# this is the prefix in which we are reverse proxying the api
<<<<<<< HEAD
app = FastAPI()

app.add_middleware(get_middleware())

=======
app = FastAPI(lifespan=lifespan)
>>>>>>> e37c0647
app.include_router(app_variant.router, prefix="/app_variant")
app.include_router(evaluation_router.router, prefix="/evaluations")
app.include_router(testset_router.router, prefix="/testsets")
app.include_router(container_router.router, prefix="/containers")

app.add_middleware(
    CORSMiddleware,
    allow_origins=origins,
    allow_credentials=True,
    allow_methods=["*"],
<<<<<<< HEAD
    allow_headers=["Content-Type"] + get_all_cors_headers(),
)


@app.on_event("startup")
async def startup_event():
    # TOOD:: Add connection to registry
    pass
=======
    allow_headers=["*"],
)
>>>>>>> e37c0647
<|MERGE_RESOLUTION|>--- conflicted
+++ resolved
@@ -1,17 +1,10 @@
-<<<<<<< HEAD
-from supertokens_python import get_all_cors_headers
-=======
 import json
->>>>>>> e37c0647
 from fastapi import FastAPI
 
 from agenta_backend.routers import app_variant
 from agenta_backend.routers import testset_router
 from fastapi.middleware.cors import CORSMiddleware
 from agenta_backend.routers import container_router
-<<<<<<< HEAD
-from supertokens_python.framework.fastapi import get_middleware
-=======
 from agenta_backend.routers import evaluation_router
 from agenta_backend.services.db_manager import (
     add_template,
@@ -22,9 +15,9 @@
     retrieve_templates_info_from_dockerhub_cached,
 )
 
-
+from supertokens_python.framework.fastapi import get_middleware
+from supertokens_python import get_all_cors_headers
 from contextlib import asynccontextmanager
->>>>>>> e37c0647
 
 
 origins = [
@@ -79,35 +72,18 @@
     yield
 
 
-# this is the prefix in which we are reverse proxying the api
-<<<<<<< HEAD
-app = FastAPI()
-
-app.add_middleware(get_middleware())
-
-=======
 app = FastAPI(lifespan=lifespan)
->>>>>>> e37c0647
 app.include_router(app_variant.router, prefix="/app_variant")
 app.include_router(evaluation_router.router, prefix="/evaluations")
 app.include_router(testset_router.router, prefix="/testsets")
 app.include_router(container_router.router, prefix="/containers")
 
+# this is the prefix in which we are reverse proxying the api
+app.add_middleware(get_middleware())
 app.add_middleware(
     CORSMiddleware,
     allow_origins=origins,
     allow_credentials=True,
     allow_methods=["*"],
-<<<<<<< HEAD
     allow_headers=["Content-Type"] + get_all_cors_headers(),
-)
-
-
-@app.on_event("startup")
-async def startup_event():
-    # TOOD:: Add connection to registry
-    pass
-=======
-    allow_headers=["*"],
-)
->>>>>>> e37c0647
+)