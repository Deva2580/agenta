import json
from fastapi import FastAPI

from agenta_backend.config import settings
from agenta_backend.routers import app_variant
from agenta_backend.routers import testset_router
from fastapi.middleware.cors import CORSMiddleware
from agenta_backend.routers import container_router
from agenta_backend.routers import evaluation_router
from agenta_backend.services.db_manager import (
    add_template,
    remove_old_template_from_db,
)
from agenta_backend.services.container_manager import (
    pull_image_from_docker_hub,
)
from agenta_backend.services.cache_manager import (
    retrieve_templates_from_dockerhub_cached,
    retrieve_templates_info_from_dockerhub_cached,
)

<<<<<<< HEAD
from supertokens_python.framework.fastapi import get_middleware
from supertokens_python import get_all_cors_headers
=======
>>>>>>> 5bc8d720
from contextlib import asynccontextmanager
from agenta_backend.config import settings


origins = [
    "http://localhost:3000",
    "http://localhost:3001",
    "http://0.0.0.0:3000",
    "http://0.0.0.0:3001",
]


@asynccontextmanager
async def lifespan(application: FastAPI, cache=True):
    """

    Args:
        application: FastAPI application.
        cache: A boolean value that indicates whether to use the cached data or not.
    """
    # Get docker hub config
    repo_owner = settings.docker_hub_repo_owner
    repo_name = settings.docker_hub_repo_name

    tags_data = await retrieve_templates_from_dockerhub_cached(cache=cache)
    templates_info_string = await retrieve_templates_info_from_dockerhub_cached(
        cache=cache
    )
    templates_info = json.loads(templates_info_string)

    templates_in_hub = []
    for tag in tags_data:
        # Append the template id in the list of templates_in_hub
        # We do this to remove old templates from database
        templates_in_hub.append(tag["id"])
        for temp_info_key in templates_info:
            temp_info = templates_info[temp_info_key]
            if str(tag["name"]).startswith(temp_info_key):
                add_template(
                    **{
                        "template_id": tag["id"],
                        "name": tag["name"],
                        "size": tag["images"][0]["size"],
                        "architecture": tag["images"][0]["architecture"],
                        "title": temp_info["name"],
                        "description": temp_info["description"],
                        "digest": tag["digest"],
                        "status": tag["images"][0]["status"],
                        "last_pushed": tag["images"][0]["last_pushed"],
                        "repo_name": tag["last_updater_username"],
                        "media_type": tag["media_type"],
                    }
                )
                image_res = await pull_image_from_docker_hub(
                    f"{repo_owner}/{repo_name}", tag["name"]
                )
                print(f"Template {tag['id']} added to the database.")
                print(f"Template Image {image_res[0]['id']} pulled from DockerHub.")

    # Remove old templates from database
    remove_old_template_from_db(templates_in_hub)
    yield


app = FastAPI(lifespan=lifespan)
app.include_router(app_variant.router, prefix="/app_variant")
app.include_router(evaluation_router.router, prefix="/evaluations")
app.include_router(testset_router.router, prefix="/testsets")
app.include_router(container_router.router, prefix="/containers")

<<<<<<< HEAD
# this is the prefix in which we are reverse proxying the api
app.add_middleware(get_middleware())
=======
allow_headers = ["Content-Type"]

if settings.feature_flag in ["cloud", "ee"]:
    import agenta_backend.ee.main as ee

    app, allow_headers = ee.extend_main(app)
# this is the prefix in which we are reverse proxying the api
#
>>>>>>> 5bc8d720
app.add_middleware(
    CORSMiddleware,
    allow_origins=origins,
    allow_credentials=True,
    allow_methods=["*"],
<<<<<<< HEAD
    allow_headers=["Content-Type"] + get_all_cors_headers(),
=======
    allow_headers=allow_headers,
>>>>>>> 5bc8d720
)<|MERGE_RESOLUTION|>--- conflicted
+++ resolved
@@ -19,11 +19,6 @@
     retrieve_templates_info_from_dockerhub_cached,
 )
 
-<<<<<<< HEAD
-from supertokens_python.framework.fastapi import get_middleware
-from supertokens_python import get_all_cors_headers
-=======
->>>>>>> 5bc8d720
 from contextlib import asynccontextmanager
 from agenta_backend.config import settings
 
@@ -94,10 +89,6 @@
 app.include_router(testset_router.router, prefix="/testsets")
 app.include_router(container_router.router, prefix="/containers")
 
-<<<<<<< HEAD
-# this is the prefix in which we are reverse proxying the api
-app.add_middleware(get_middleware())
-=======
 allow_headers = ["Content-Type"]
 
 if settings.feature_flag in ["cloud", "ee"]:
@@ -106,15 +97,10 @@
     app, allow_headers = ee.extend_main(app)
 # this is the prefix in which we are reverse proxying the api
 #
->>>>>>> 5bc8d720
 app.add_middleware(
     CORSMiddleware,
     allow_origins=origins,
     allow_credentials=True,
     allow_methods=["*"],
-<<<<<<< HEAD
-    allow_headers=["Content-Type"] + get_all_cors_headers(),
-=======
     allow_headers=allow_headers,
->>>>>>> 5bc8d720
 )